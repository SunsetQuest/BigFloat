﻿// Copyright(c) 2020 - 2025 Ryan Scott White
// Licensed under the MIT License. See LICENSE.txt in the project root for details.

// Ignore Spelling: Aprox Bitwise Sqrt Ulp Fractionals

using System.Diagnostics;
using System.Globalization;
using System.Numerics;
using System.Reflection;
using System.Text;
using Xunit.Abstractions;

namespace BigFloatLibrary.Tests;

public class OriginalBigFloatTests
{
    /// <summary>
    /// Target time for each test. Time based on release mode on 16 core x64 CPU.
    /// </summary>
    private readonly int TestTargetInMillseconds = 100;

#if DEBUG
    private const int MaxDegreeOfParallelism = 1;
    private const long sqrtBruteForceStoppedAt = 262144;
    private const long inverseBruteForceStoppedAt = 262144;
#else
    readonly int MaxDegreeOfParallelism = Environment.ProcessorCount;
    const long sqrtBruteForceStoppedAt = 524288;
    const long inverseBruteForceStoppedAt = 524288 * 1;
#endif

    private const int RAND_SEED = 22;// new Random().Next();
    private static readonly Random _rand = new(RAND_SEED);

    [Fact]
    public void Verify_Misc()
    {
        // Make sure that a "1" bit never rounds to zero in a ToString or OutOfPrecision operation.
        BigFloat value = new(1, 0, valueIncludesGuardBits: true, binaryPrecision: 31);
        Assert.True(value.IsOutOfPrecision); // 0.000...1->BigFloat->OutOfPrecision should never be zero.
        value = new(1, 0, valueIncludesGuardBits: true, binaryPrecision: 32);
        Assert.False(value.IsOutOfPrecision); // 0.000...1->BigFloat->OutOfPrecision should never be zero.

        foreach (int i in new int[] { 0, -1, -999 })
        {
            value = new(1, i, valueIncludesGuardBits: true, binaryPrecision: 31);
            string strValue = value.ToString();
            Assert.False(strValue == "0" || strValue == "0.0" || strValue == "0.00"); // 0.000...1->BigFloat->ToString should never be zero.
        }

        Assert.Equal(new BigFloat(1, -8) % 1, (BigFloat)0.00390625); // 0.00390625 % 01 // 5-5-2025 update: "0.00390625" is a better answer than 0
        Assert.Equal(new BigFloat(1, -1074, binaryPrecision: 0) % 1, 0);   // 0   == 0.000...001
        Assert.False(new BigFloat(0, 0) == new BigFloat(-4503599627370496, -52, binaryPrecision: 0));  // 0 != -1.0

        BigFloat temp = new(ulong.MaxValue);
        temp++;
        Assert.Equal(temp, new BigFloat(1, 64));
        Assert.Equal(temp, new BigFloat("18446744073709551616"));

        // Very simple test of GetHashCode();
        HashSet<int> hashSet = [];
        for (int i = -100; i < 100; i++)
        {
            BigFloat bf = new(i);
            int hash = bf.GetHashCode();
            Assert.True(hashSet.Add(hash)); // Duplicate found with only 200 values.
        }
    }

    //[Fact]
    //public void Verify_DebuggerDisplay()
    //{
    //    BigFloat bf;

    //    bf = new BigFloat(-14566005701624942, 96, true);
    //    //1154037866912041841546539185052621408946880512 or  33bfb47ba4446e000000000000000000000000
    //    // 14566005701624942 << 96  or 33bfb47ba4446e << 96
    //    //is -268695379354069438191721957422006272 but only 16 precision digits so -2686953793540694e+20, 
    //    //Correct: -2686953793540694e+20, -0x33BFB4|7BA4446E[22+32=54], << 96
    //    Assert.Equal("-2686953793540694e+20, -0x33BFB4|7BA4446E[22+32=54], << 96", bf.DebuggerDisplay);

    //    bf = new BigFloat(BigInteger.Parse("0CC404B845BBB924A88E39E", NumberStyles.AllowHexSpecifier), 96, true);
    //    // 246924491699516410027369374 x 18446744073709551616(for 64 up-shift) = 4554952903911797705753984222769658845550608384
    //    //is -4554952903911797705753984222769658845550608384 but only first ____ precision digits
    //    //Correct: 45549529039117977057539842e+20,  0x0CC404B845BBB92|4A88E39E[56+32=88], << 96
    //    Assert.Equal("45549529039117977057539842e+20,  0x0CC404B845BBB92|4A88E39E[56+32=88], << 96", bf.DebuggerDisplay);
    //}

    [Fact]
    public void Verify_BitwiseComplementOperator()
    {
        BigFloat a = BigFloat.ParseBinary("10.111");
        BigFloat expectedAns = BigFloat.ParseBinary(" 1.000 11111111111111111111111111111111", includedGuardBits: BigFloat.GuardBits);
        Assert.Equal(expectedAns, ~a);

        _ = BigFloat.TryParseBinary("1100110110110", out a);
        _ = BigFloat.TryParseBinary("  11001001001.11111111111111111111111111111111", out expectedAns, includedGuardBits: BigFloat.GuardBits);
        Assert.Equal(expectedAns, ~a);

        _ = BigFloat.TryParseBinary("11001001001.11111111111111111111111111111111", out a, includedGuardBits: BigFloat.GuardBits);
        _ = BigFloat.TryParseBinary("  110110110", out expectedAns);
        Assert.Equal(expectedAns, ~a);

        _ = BigFloat.TryParseBinary("1100110110110", out a);
        _ = BigFloat.TryParseBinary("    110110110", out expectedAns);
        Assert.Equal(expectedAns, ~~a);
    }

    [Fact]
    public void Verify_Constants_Pi()
    {
        int MAX_INT = TestTargetInMillseconds switch
        {
            >= 5000 => 24000,
            >= 3400 => 20000,
            >= 1500 => 17000,
            >= 800 => 4000,
            >= 600 => 15000,
            >= 469 => 12000,
            >= 175 => 8000,
            >= 62 => 4000,
            >= 58 => 3000,
            _ => 2000,
        };
        Dictionary<string, BigFloat> bigConstants = BigFloat.Constants.WithConfig(precisionInBits: MAX_INT).GetAll();
        BigFloat pi200ref = bigConstants["Pi"];
        BigFloat pi200gen = BigFloat.Constants.GeneratePi(MAX_INT);
        Assert.Equal(0, pi200ref.CompareUlp(pi200gen)); // We got some Pi in our face. The generated pi does not match the literal constant Pi.
        Assert.Equal(0, pi200ref.CompareUlp(BigFloat.Constants.GeneratePi(0)));
        Assert.Equal(0, pi200ref.CompareUlp(BigFloat.Constants.GeneratePi(1)));
        Assert.Equal(0, pi200ref.CompareUlp(BigFloat.Constants.GeneratePi(2)));
        for (int i = 3; i < MAX_INT; i *= 3)
        {
            Assert.Equal(0, pi200ref.CompareUlp(BigFloat.Constants.GeneratePi(i)));
        }
    }

    [Fact]
    public void Verify_Constants_GenerateArrayOfCommonConstants()
    {
        BigFloat[] bigFloats1000 = BigFloat.ConstantBuilder.GenerateArrayOfCommonConstants();
        BigFloat[] bigFloats2000 = BigFloat.ConstantBuilder.GenerateArrayOfCommonConstants();
        for (int i = 0; i < bigFloats1000.Length; i++)
        {
            BigFloat bf1000 = bigFloats1000[i];
            BigFloat bf2000 = bigFloats2000[i];
            Assert.Equal(bf1000, bf2000); // Issue with GenerateArrayOfCommonConstants
        }
    }

    [Fact]
    public void Verify_Constants()
    {
        BigFloat bigFloatTotal =
            BigFloat.Constants.NumberTheory.Prime +
            BigFloat.Constants.Derived.NaturalLogOfPhi +
            BigFloat.Constants.Analysis.Omega +
            BigFloat.Constants.Fundamental.EulerMascheroni +
            BigFloat.Constants.NumberTheory.TwinPrime +
            BigFloat.Constants.Analysis.Catalan +
            BigFloat.Constants.Misc.Plastic +
            BigFloat.Constants.Misc.Pisot +
            BigFloat.Constants.Fundamental.Sqrt2 +
            BigFloat.Constants.Physics.FineStructure +
            BigFloat.Constants.Fundamental.GoldenRatio +
            BigFloat.Constants.Fundamental.Sqrt3 +
            BigFloat.Constants.Fundamental.SqrtPi +
            BigFloat.Constants.Analysis.Khintchine +
            BigFloat.Constants.Fundamental.E +
            BigFloat.Constants.Fundamental.Pi;


        double doubleTotal =
            0.414682509851111660248 +
            0.481211825059603447497 +
            0.567143290409783872999 +
            0.577215664901532860606 +
            .6601618158468695739278 +
            0.915965594177219015054 +
            1.324717957244746025960 +
            1.380277569097614115673 +
            Math.Sqrt(2.0) +
            1.460354508809586812889 +
            1.618033988749894848204 +
            1.732050807568877293527 +
            Math.Sqrt(Math.PI) +
            2.685452001065306445309 +
            Math.E +
            Math.PI;

<<<<<<< HEAD
        Assert.Equal(0, BigFloat.CompareUlp(bigFloatTotal, (BigFloat)doubleTotal, 8));
        Assert.Equal(0, BigFloat.CompareUlp(bigFloatTotal, (BigFloat)doubleTotal, 7));
        Assert.Equal(0, BigFloat.CompareUlp(bigFloatTotal, (BigFloat)doubleTotal, 6));
        Assert.Equal(0, BigFloat.CompareUlp(bigFloatTotal, (BigFloat)doubleTotal, 5));
        Assert.Equal(0, BigFloat.CompareUlp(bigFloatTotal, (BigFloat)doubleTotal, 4));
        Assert.Equal(0, BigFloat.CompareUlp(bigFloatTotal, (BigFloat)doubleTotal, 3));
        Assert.Equal(0, BigFloat.CompareUlp(bigFloatTotal, (BigFloat)doubleTotal, 2));
        Assert.Equal(0, BigFloat.CompareUlp(bigFloatTotal, (BigFloat)doubleTotal, 1));
        Assert.Equal(0, BigFloat.CompareUlp(bigFloatTotal, (BigFloat)doubleTotal, 0));
=======
        Assert.Equal(0, BigFloat.CompareUlp(bigFloatTotal, (BigFloat)doubleTotal, 8)); // Fail on Verify_Constants
        Assert.Equal(0, BigFloat.CompareUlp(bigFloatTotal, (BigFloat)doubleTotal, 7)); // Fail on Verify_Constants
        Assert.Equal(0, BigFloat.CompareUlp(bigFloatTotal, (BigFloat)doubleTotal, 6)); // Fail on Verify_Constants
        Assert.Equal(0, BigFloat.CompareUlp(bigFloatTotal, (BigFloat)doubleTotal, 5)); // Fail on Verify_Constants
        Assert.Equal(1, BigFloat.CompareUlp(bigFloatTotal, (BigFloat)doubleTotal, 4)); // Fail on Verify_Constants
        Assert.Equal(1, BigFloat.CompareUlp(bigFloatTotal, (BigFloat)doubleTotal, 3)); // Fail on Verify_Constants
        Assert.Equal(1, BigFloat.CompareUlp(bigFloatTotal, (BigFloat)doubleTotal, 2)); // Fail on Verify_Constants
        Assert.Equal(1, BigFloat.CompareUlp(bigFloatTotal, (BigFloat)doubleTotal, 1)); // Fail on Verify_Constants
        Assert.Equal(1, BigFloat.CompareUlp(bigFloatTotal, (BigFloat)doubleTotal, 0)); // Fail on Verify_Constants
>>>>>>> f7941269

        // double:            22.863809428109594
        // bigFloat(true ans):22.86380942810959552182300968517081605432710107187450407311958860532..

        // We got lucky that these matched since doubleTotal can be off by a bit or two. (i.e. OK to fail)
<<<<<<< HEAD
        Assert.True(bigFloatTotal.EqualsUlp(((BigFloat)doubleTotal), 23, ulpScopeIncludeGuardBits: true)); // edge case
=======
        Assert.False(bigFloatTotal.EqualsUlp(((BigFloat)doubleTotal), 23, ulpScopeIncludeGuardBits:true)); // edge case
>>>>>>> f7941269

        double BigFloatZero1 = (double)BigFloat.ZeroWithAccuracy(0);
        double BigFloatZero2 = (double)BigFloat.ZeroWithAccuracy(50);
        Assert.Equal(BigFloatZero2, BigFloatZero1); // Fail on ZeroWithNoPrecision == ZeroWithSpecifiedLeastPrecision(50)

        // following does not pass because of limitations of double. A number that is out-of-precision and Zero cannot be differentiated. 
        // double doubleDiff0 = (double)(bigFloatTotal - (BigFloat)doubleTotal);
        // Assert.True(doubleDiff0 <= acceptableTolarance); // Fail on Verify_Constants

        double doubleDiff1 = doubleTotal - (double)bigFloatTotal;
        double acceptableTolarance = (double.BitIncrement(Math.PI) - Math.PI) * 8;

        // Since we are doing repetitive addition, it is expected that doubleTotal is off by a few bits.
        Assert.True(doubleDiff1 <= acceptableTolarance); // Fail on Verify_Constants

        Assert.Equal(0, BigFloat.CompareUlp(BigFloat.Constants.NumberTheory.RamanujanSoldner, (BigFloat)262537412640768743.99999999999925, 50)); // Fail on Verify_Constants
        Assert.Equal(262537412640768743.99999999999925, (double)BigFloat.Constants.NumberTheory.RamanujanSoldner); // Fail on Verify_Constants

        bool success = BigFloat.ConstantBuilder.Const_0_0307.TryGetAsBigFloat(out BigFloat bf, 100);

        BigFloat ans = BigFloat.ParseBinary("0.0000011111011101100111101100000010101011110101000101011101101100000100100001101000100011010011110010000010011000011101001101011001111101100111100001001110101010011000111100110011100110110111000", includedGuardBits: 32);
        if (success)
        {
            Assert.True(bf.EqualsUlp(ans, 1, true));
        }

        success = BigFloat.ConstantBuilder.Const_0_4146.TryGetAsBigFloat(out bf, 200);
        ans = BigFloat.ParseBinary("0.011010100010100010100010000010100000100010100010000010000010100000100010100000100010000010000000100010100010100010000000000000100010000010100000000010100000100000100010000010000010100000000010100010100000000000100000000000100010100010000010", includedGuardBits: 32);
        if (success)
        {
            Assert.True(bf.EqualsUlp(ans, 1, true));
        }

        success = BigFloat.ConstantBuilder.Const_0_5671.TryGetAsBigFloat(out bf, 200);
        ans = BigFloat.ParseBinary("0.100100010011000001001101011111000111010010110010101110100101111010101111110111011010101001100010100001101101110000101000111000010110111010000110111011001110100001010111000110101000100000001100100100111111011100000011010100101000111000", includedGuardBits: 32);
        if (success)
        {
            Assert.True(bf.EqualsUlp(ans, 1, true));
        }

        success = BigFloat.ConstantBuilder.Const_1_4142.TryGetAsBigFloat(out bf, 200);
        ans = BigFloat.ParseBinary("1.0110101000001001111001100110011111110011101111001100100100001000101100101111101100010011011001101110101010010101011111010011111000111010110111101100000101110101000100100111011101010000100110011101101000101111010110010000101100000110011001", includedGuardBits: 32);
        if (success)
        {
            Assert.True(bf.EqualsUlp(ans, 1, true));
        }

        success = BigFloat.ConstantBuilder.Const_2_6854.TryGetAsBigFloat(out bf, 300);
        ans = BigFloat.ParseBinary("10.101011110111100111001000010001111000110110100001101011101111001011111101111100111110001110010100011001100111111110011100001100111001001011100000001000011110011000011000001010011101110111111010010011011000011100000110001110110011100101010", includedGuardBits: 32);
        if (success)
        {
            Assert.True(bf.EqualsUlp(ans, 1, true));
        }
    }

    [Fact]
    public void Verify_NthRoot2()
    {
        for (long answer = 2; answer < 5000; answer++)
            for (int e = 1; e < 200; e++)
            {
                BigInteger lowerInclusive = BigInteger.Pow(answer, e);
                BigInteger upperExclusive = BigInteger.Pow(answer + 1, e);
                BigInteger x = BigIntegerTools.RandomBigInteger(lowerInclusive, upperExclusive, _rand);
                BigInteger root = BigIntegerTools.NthRoot(x, e);
                Assert.Equal(answer, root);
            }
    }

    // Test values calculated using: https://www.ttmath.org/online_calculator, https://www.mathsisfun.com/calculator-precision.html
    [Theory]
    [InlineData("7777777777777777777777777777777777777777777777777777777777777777", 7, "1340494621.5142142784634135012228258256621009971950248327657|6045823859")]
    [InlineData("7777777777777777777777777777777777777777777777777777777777777777", 4, "9391044157537525.19591975149938555692792588485605707185903878276688969|9549582798593")]
    [InlineData("77777777777777777777777777777777777777777777777777777777777777777777777777777777777777777777777777777777777777777777777777777777", 7, "1862611236825425192.5326420663234462718496133629936707812842460267769993007449764005342755106890750175013920585641604590068868|74051982282")]
    [InlineData("7777777777777777777777777777777", 3, "19813073175.8770993405594|9316958138")]
    [InlineData("7777777777777777777777777777777", 7, "25880.8992133770552545898|7063396056")]
    [InlineData("7777777777777777777777777777777", 55, "3.64461718603218008648562|5982525169")]
    [InlineData("77777777777777777777777777777777", 3, "42685972166.24980850821368|4454449731")]
    [InlineData("12345.00000000000000000000000000000000000000000", 17, "1.740507691102227226657656336976234286162875709131500385023860882477")]
    [InlineData("12345.000000000000000000000000000000000000000000000000000000000000000000000000000000000000000000000000000000000000", 17, "1.74050769110222722665765633697623428616287570913150038502386088247740340403658733159875598810534066889542420507076258417480")]
    [InlineData("80000000000000000000000000000000", 2, "8944271909999158.7856366946749251|049417624734384")]
    [InlineData("80000000000000000000000000000000", 3, "43088693800.637674435185871330387|009905186898")]
    [InlineData("80000000000000000000000000000000", 4, "94574160.900317581330169|6119887215")] // Requires more precision: 800..>945..
    [InlineData("80000000000000000000000000000000", 5, "2402248.867962862466484|1997871983")]
    [InlineData("80000000000000000000000000000000", 6, "207578.1631112426874661|4482713121")]
    [InlineData("80000000000000000000000000000000", 7, "36106.40787640994713817|5505843180")]
    [InlineData("80000000000000000000000000000000", 8, "9724.9247246607303150644|4426846734")] // Requires more precision: 800..>972..
    [InlineData("1000000000000000000000000000000", 2, "1000000000000000.000000|0000000000")]
    [InlineData("1000000000000000000000000000000", 3, "10000000000.00000000000|0000000000")]
    [InlineData("1000000000000000000000000000000", 4, "31622776.60168379331998|8935444327")]
    [InlineData("1000000000000000000000000000000", 5, "1000000.000000000000000|0000000000")]
    [InlineData("1000000000000000000000000000000", 6, "100000.0000000000000000|0000000000")]
    [InlineData("1000000000000000000000000000000", 7, "19306.97728883250167007|0747998402")]
    [InlineData("1000000000000000000000000000000", 8, "5623.413251903490803949|5103977648")]
    [InlineData("1000000000000000000000000000000", 9, "2154.434690031883721759|2935665194")]
    [InlineData("1000000000000000000000000000000", 10, "1000.000000000000000000|0000000000")]
    [InlineData("1000000000000000000000000000000", 11, "533.6699231206309658153|6941949429")]
    [InlineData("1000000000000000000000000000000", 12, "316.2277660168379331998|8935444327")]
    [InlineData("1000000000000000000000000000000", 13, "203.0917620904735720992|1246688601")]
    [InlineData("100000000000000000000000000", 2, "10000000000000.000000000|0000000000")]
    [InlineData("100000000000000000000000000", 3, "464158883.3612778892410|0763509194")]
    [InlineData("100000000000000000000000000", 4, "3162277.660168379331998|8935444327")]
    [InlineData("100000000000000000000000000", 5, "158489.3192461113485202|1013733915")]
    [InlineData("100000000000000000000000000", 6, "21544.34690031883721759|2935665194")]
    [InlineData("100000000000000000000000000", 7, "5179.474679231211134755|1746779610")]
    [InlineData("100000000000000000000000000", 8, "1778.279410038922801225|4211951927")]
    [InlineData("10000000000000000000000000", 2, "3162277660168.379331998|8935444327")]
    [InlineData("10000000000000000000000000", 3, "215443469.0031883721759|2935665194")]
    [InlineData("10000000000000000000000000", 4, "1778279.410038922801225|4211951927")]
    [InlineData("10000000000000000000000000", 5, "100000.0000000000000000|0000000000")]
    [InlineData("10000000000000000000000000", 6, "14677.99267622069540920|5171148169")]
    [InlineData("10000000000000000000000000", 7, "3727.593720314940166172|4906094730")]
    [InlineData("10000000000000000000000000", 8, "1333.521432163324025675|9317152953")]
    [InlineData("1000000000000000000000000", 2, "1000000000000.0000000000|0000000000")]
    [InlineData("1000000000000000000000000", 3, "100000000.00000000000000|0000000000")]
    [InlineData("1000000000000000000000000", 4, "1000000.0000000000000000|0000000000")]
    [InlineData("1000000000000000000000000", 5, "63095.73444801932494343|6013662234")]
    [InlineData("1000000000000000000000000", 6, "10000.000000000000000000|0000000000")]
    [InlineData("1000000000000000000000000", 7, "2682.695795279725747698|8026806276")]
    [InlineData("100000000000000000000000", 2, "316227766016.8379331998|8935444327")]
    [InlineData("100000000000000000000000", 3, "46415888.33612778892410|0763509194")]
    [InlineData("100000000000000000000000", 4, "562341.3251903490803949|5103977648")]
    [InlineData("100000000000000000000000", 5, "39810.71705534972507702|5230508775")]
    [InlineData("100000000000000000000000", 6, "6812.920690579612854979|8817963002")]
    [InlineData("100000000000000000000000", 7, "1930.697728883250167007|0747998402")]
    [InlineData("100000000000000000000000", 8, "749.8942093324558273021|8427561514")]
    [InlineData("10000000000000000000000", 2, "100000000000.0000000000|0000000000")]
    [InlineData("10000000000000000000000", 3, "21544346.9003188372175|9293566519")]
    [InlineData("10000000000000000000000", 4, "316227.7660168379331998|8935444327")]
    [InlineData("10000000000000000000000", 5, "25118.86431509580111085|0320677993")]
    [InlineData("10000000000000000000000", 6, "4641.588833612778892410|0763509194")]
    [InlineData("1000000000000000000000", 3, "10000000.00000000000000|0000000000")]
    [InlineData("1000000000000000000000", 4, "177827.9410038922801225|4211951927")]
    [InlineData("1000000000000000000000", 5, "15848.93192461113485202|1013733915")]
    [InlineData("1000000000000000000000", 6, "3162.277660168379331998|8935444327")]
    [InlineData("100000000000000000000", 2, "10000000000.0000000000|00000000000")]
    [InlineData("100000000000000000000", 3, "4641588.83361277889241|00763509194")]
    [InlineData("100000000000000000000", 4, "100000.000000000000000|00000000000")]
    [InlineData("100000000000000000000", 5, "10000.0000000000000000|00000000000")]
    [InlineData("100000000000000000000", 6, "2154.43469003188372175|92935665194")]
    [InlineData("100000000000000000000", 6, "2154.4346900318837217592935665194")]
    public void Verify_NthRoot_Should_Match_Expected_Values(string inputStr, int root, string expectedStr)
    {
        // Arrange
        var input = BigFloat.Parse(inputStr);
        var expected = BigFloat.Parse(expectedStr);

        // Act
        var result = BigFloat.NthRoot(input, root);

        // Assert
        Assert.True(expected.EqualsUlp(result, -30),
            $"NthRoot({inputStr}, {root}) failed:\n" +
            $"Expected: {expected}\n" +
            $"Actual:   {result}\n" +
            $"Input:    {expectedStr}");
    }

    // Separate theory for numeric inputs (cleaner than string parsing for simple cases)
    [Theory]
    [InlineData(10000000000000000000UL, 2, "3162277660.1683793319|988935444327")]
    [InlineData(10000000000000000000UL, 3, "2154434.6900318837217|592935665194")]
    [InlineData(10000000000000000000UL, 4, "56234.132519034908039|4951039776481")]
    [InlineData(10000000000000000000UL, 5, "6309.5734448019324943|4360136622343")]
    [InlineData(10000000000000000000UL, 6, "1467.7992676220695409|2051711481686")]
    [InlineData(1000000000000000000UL, 2, "1000000000.000000000|0000000000000")]
    [InlineData(1000000000000000000UL, 3, "1000000.000000000000|0000000000000")]
    [InlineData(1000000000000000000UL, 4, "31622.77660168379331|9988935444327")]
    [InlineData(1000000000000000000UL, 5, "3981.071705534972507|7025230508775")]
    [InlineData(1000000000000000000UL, 6, "1000.000000000000000|0000000000000")]
    [InlineData(100000000000000000UL, 2, "316227766.016837933|19988935444327")]
    [InlineData(100000000000000000UL, 3, "464158.883361277889|24100763509194")]
    [InlineData(100000000000000000UL, 4, "17782.7941003892280|12254211951927")]
    [InlineData(100000000000000000UL, 5, "2511.88643150958011|10850320677993")]
    [InlineData(100000000000000000UL, 6, "681.292069057961285|49798817963002")]
    [InlineData(10000000000000000UL, 2, "100000000.00000000|000000000000000")]
    [InlineData(10000000000000000UL, 3, "215443.46900318837|217592935665193")]
    [InlineData(10000000000000000UL, 4, "10000.000000000000|000000000000000")]
    [InlineData(10000000000000000UL, 5, "1584.8931924611134|852021013733915")]
    [InlineData(10000000000000000UL, 6, "464.15888336127788|924100763509194")]
    [InlineData(1000000000000000UL, 2, "31622776.60168379|3319988935444327")]
    [InlineData(1000000000000000UL, 3, "100000.0000000000|0000000000000000")]
    [InlineData(1000000000000000UL, 4, "5623.413251903490|8039495103977648")]
    [InlineData(1000000000000000UL, 5, "1000.000000000000|0000000000000000")]
    [InlineData(1000000000000000UL, 6, "316.2277660168379|3319988935444327")]
    [InlineData(100000000000000UL, 2, "10000000.0000000|00000000000000000")]
    [InlineData(100000000000000UL, 3, "46415.8883361277|88924100763509194465")]
    [InlineData(100000000000000UL, 4, "3162.27766016837|93319988935444327")]
    [InlineData(100000000000000UL, 5, "630.957344480193|24943436013662234")]
    [InlineData(100000000000000UL, 6, "215.443469003188|37217592935665193")]
    [InlineData(100000000000000UL, 6, "215.443469003188372175|92935665193")] // Alternative precision representation
    [InlineData(10000000000000UL, 2, "316227|7.66016838")]
    [InlineData(10000000000000UL, 3, "21544.|3469003188")]
    [InlineData(10000000000000UL, 4, "1778.2|7941003892")]
    [InlineData(10000000000000UL, 5, "398.10|7170553497")]
    [InlineData(10000000000000UL, 6, "146.77|9926762207")]
    [InlineData(1000000000000UL, 2, "100000|0.00000000")]
    [InlineData(1000000000000UL, 3, "10000.|0000000000")]
    [InlineData(1000000000000UL, 4, "1000.0|0000000000")]
    [InlineData(1000000000000UL, 5, "251.18|8643150958")]
    [InlineData(1000000000000UL, 6, "100.00|0000000000")]
    [InlineData(100000000000UL, 2, "31622|7.766016838")]
    [InlineData(100000000000UL, 3, "4641.5|8883361278")]
    [InlineData(100000000000UL, 4, "562.34|1325190349")]
    [InlineData(100000000000UL, 5, "158.48|9319246111")]
    [InlineData(100000000000UL, 6, "68.129|2069057961")]
    [InlineData(10000000000UL, 2, "10000|0.000000000")]
    [InlineData(10000000000UL, 3, "2154.4|3469003188")]
    [InlineData(10000000000UL, 4, "316.22|7766016838")]
    [InlineData(10000000000UL, 5, "100.00|0000000000")]
    [InlineData(10000000000UL, 6, "46.415|8883361278")]
    [InlineData(1000000000UL, 2, "31622.|7766016838")]
    [InlineData(1000000000UL, 3, "1000.0|0000000000")]
    [InlineData(1000000000UL, 4, "177.82|7941003892")]
    [InlineData(1000000000UL, 5, "63.095|7344480193")]
    [InlineData(1000000000UL, 6, "31.622|7766016838")]
    [InlineData(100000000UL, 2, "10000.0|0000000000")]
    [InlineData(100000000UL, 3, "464.1588833612778892|4100763509")]
    [InlineData(100000000UL, 4, "100.00000000000000000|00000000000")]
    [InlineData(100000000UL, 5, "39.810717055349725077|02523050877")]
    [InlineData(100000000UL, 6, "21.544346900318837217|59293566519")]
    [InlineData(10000000UL, 2, "3162.27766016837933199889354443271853|3719555139")]
    [InlineData(10000000UL, 3, "215.443469003188372175929356651935049|5259344942")]
    [InlineData(10000000UL, 4, "56.2341325190349080394951039776481231|4682510430")]
    [InlineData(10000000UL, 5, "25.1188643150958011108503206779932739|4158518100")]
    [InlineData(10000000UL, 6, "14.6779926762206954092051711481686125|4795642657")]
    [InlineData(1000000UL, 2, "1000.00000000000000000000000000000000|0000000000")]
    [InlineData(1000000UL, 3, "100.000000000000000000000000000000000|0000000000")]
    [InlineData(1000000UL, 4, "31.6227766016837933199889354443271853|3719555139")]
    [InlineData(1000000UL, 5, "15.8489319246111348520210137339150701|3269442133")]
    [InlineData(1000000UL, 6, "10.0000000000000000000000000000000000|0000000000")]
    [InlineData(100000UL, 2, "316.227766016837933199889354443271853|3719555139")]
    [InlineData(100000UL, 3, "46.4158883361277889241007635091944657|6551349125")]
    [InlineData(100000UL, 4, "17.7827941003892280122542119519268484|4735790526")]
    [InlineData(100000UL, 5, "10.0000000000000000000000000000000000|0000000000")]
    [InlineData(100000UL, 6, "6.81292069057961285497988179630023964|6520886318")]
    [InlineData(10000UL, 2, "100.00|0000000000")]
    [InlineData(10000UL, 3, "21.5443469003188372175929356651935049|5259344942")]
    [InlineData(10000UL, 4, "10.000|0000000000000000000")]
    [InlineData(10000UL, 5, "6.30957344480193|24943436013662234")]
    [InlineData(10000UL, 6, "4.64158883361277|8892410076")]
    [InlineData(1000UL, 2, "31.622776601683|7933199889")]
    [InlineData(1000UL, 3, "10.0|0000000000")]
    [InlineData(1000UL, 4, "5.62341325190349080394951|03977648123")]
    [InlineData(1000UL, 5, "3.981071705534972|507702523050877")]
    [InlineData(1000UL, 6, "3|.16227766")]
    [InlineData(100UL, 2, "10.0|0000000000")]
    [InlineData(100UL, 3, "4.6415888336127|7889241007")]
    [InlineData(100UL, 4, "3.1622776601683793319988935444327185|33719555139")]
    [InlineData(100UL, 5, "2.51188643150958011108|50320677993")]
    [InlineData(100UL, 6, "2|.15443469")]
    [InlineData(10UL, 2, "|3.16227766")]
    [InlineData(10UL, 3, "2|.15443469")]
    [InlineData(10UL, 4, "1|.77827941")]
    [InlineData(10UL, 5, "1.5848931924611134852021|0137339150")]
    [InlineData(10UL, 5, "1.5848931924611134852021013733915070|13269442133")]
    [InlineData(10UL, 6, "1.46779926762206954092|0517114816")]
    [InlineData(77UL, 12, "1.436175654405165457063|1348745624")]
    [InlineData(12345UL, 17, "1.740507691102227226657656336976234286162875709|1315003850")]
    public void Verify_NthRoot_Should_Match_Expected_Values_For_Numeric_Inputs(ulong input, int root, string expectedStr)
    {
        // Arrange
        var inputBigFloat = (BigFloat)input;
        var expected = BigFloat.Parse(expectedStr);

        // Act
        var result = BigFloat.NthRoot(inputBigFloat, root);

        // Assert
        Assert.True(expected.EqualsUlp(result, -30),
            $"NthRoot({input}, {root}) failed:\n" +
            $"Expected: {expected}\n" +
            $"Actual:   {result}\n" +
            $"Input:    {expectedStr}");
    }

    // Separate theory for cases that should NOT match (insufficient precision)
    [Theory]
    [InlineData(10UL, 5, "1.584893192|4")] // Insufficient precision for ULP tolerance(-29)
    [InlineData(10UL, 6, "1.467799|268")] // Insufficient precision for ULP tolerance(-29)  
    [InlineData(12345UL, 17, "1.7405076|911")] // Insufficient precision for ULP tolerance(-29)
    public void Verify_NthRoot_Should_Not_Match_Insufficient_Precision_Values(ulong input, int root, string insufficientPrecisionStr)
    {
        // Arrange
        var inputBigFloat = (BigFloat)input;
        var insufficientPrecisionResult = BigFloat.Parse(insufficientPrecisionStr);

        // Act
        var result = BigFloat.NthRoot(inputBigFloat, root);

        // Assert - Should NOT match due to insufficient precision
        Assert.False(insufficientPrecisionResult.EqualsUlp(result, -27),
            $"NthRoot({input}, {root}) incorrectly matched insufficient precision value {insufficientPrecisionStr}");
    }

    [Fact]
    public void Verify_BigInteger_NthRoot_With_Specific_Values()
    {
        BigInteger x, xInvAns, root;

        // 16^(1/2) = 4
        x = new(16);
        root = BigIntegerTools.NthRoot(x, 2);
        Assert.Equal(new BigInteger(4), root);

        // 27^(1/3) = 3
        x = new(27);
        root = BigIntegerTools.NthRoot(x, 3);
        Assert.Equal(new BigInteger(3), root);

        // 20^(1/2) ≈ 4.472… → floor(4.472) = 4
        x = new(20);
        root = BigIntegerTools.NthRoot(x, 2);
        Assert.Equal(new BigInteger(4), root);

        // (2^100)^(1/10) = 2^(100/10) = 2^10 = 1024
        x = BigInteger.Pow(2, 100);
        root = BigIntegerTools.NthRoot(x, 10);
        Assert.Equal(BigInteger.Pow(2, 10), root);

        x = BigInteger.Parse("3013492022294494701112467528834279612989475241481885582580357178128775476737882472877466538299201045661808254044666956298531967302683663287806564770544525741376406009675499599811737376447280514781982853743171880254654204663256389488374848354326247959780");
        xInvAns = BigInteger.Parse("106320008476723"); // 106320008476723.03289173589060496553301490112799226269814810324625245780595862095532563755174620423190764264|419660666834
        root = BigIntegerTools.NthRoot(x, 18);
        Assert.True(root.Equals(xInvAns), $"Res: {root} Ans: {xInvAns} ({BigIntegerTools.ToBinaryString(root).Zip(BigIntegerTools.ToBinaryString(xInvAns), (c1, c2) => c1 == c2).TakeWhile(b => b).Count()} of {root.GetBitLength()})");

        x = BigInteger.Parse("8455936174344049198992082184872666966731107113473720327342959157923960777027155092166004296976396745899372732161600125472145597271579050167588573589927115733699772616859452733842246230311261505226832037663884238446823173852461508201257850404486808974");
        xInvAns = BigInteger.Parse("76708292649963");
        root = BigIntegerTools.NthRoot(x, 18);
        Assert.True(root.Equals(xInvAns), $"Res: {root} Ans: {xInvAns} ({BigIntegerTools.ToBinaryString(root).Zip(BigIntegerTools.ToBinaryString(xInvAns), (c1, c2) => c1 == c2).TakeWhile(b => b).Count()} of {root.GetBitLength()})");

        x = BigInteger.Parse("70571123296489793781553712027899927780558056179673160447087318248032678626371547461506359424365874164665583058856159466155131437409959528764720285534060900017062263715144437342933055107384635613858949910104986257450521976082018068091106642658583149207845696158337073888727304442");
        xInvAns = BigInteger.Parse("78060504093987");
        root = BigIntegerTools.NthRoot(x, 20);
        Assert.True(root.Equals(xInvAns), $"Res: {root} Ans: {xInvAns} ({BigIntegerTools.ToBinaryString(root).Zip(BigIntegerTools.ToBinaryString(xInvAns), (c1, c2) => c1 == c2).TakeWhile(b => b).Count()} of {root.GetBitLength()})");
    }

    [Fact]
    public void Verify_IsZero()
    {
        BigFloat a = BigFloat.ParseBinary("10000.0");
        BigFloat b = BigFloat.ParseBinary("10000.0");
        Assert.True((a - b).IsZero);

        a = BigFloat.ParseBinary("100.0");
        b = BigFloat.ParseBinary("100.000");
        Assert.True((a - b).IsZero);

        a = BigFloat.ParseBinary("100.01");
        b = BigFloat.ParseBinary("100.000");
        Assert.False((a - b).IsZero);

        Assert.False(BigFloat.ParseBinary("1|.111111111", -2, 0).IsZero); // (no because _size >= GuardBits-2) AND (no because (Scale + _size - GuardBits) < 0)
        Assert.False(BigFloat.ParseBinary("1|.111111111", -1, 0).IsZero); // (no because _size >= GuardBits-2) 
        Assert.False(BigFloat.ParseBinary("0|.111111111", -1, 0).IsZero); // (no because _size >= GuardBits-2) AND (no because (Scale + _size - GuardBits) < 0)
        Assert.False(BigFloat.ParseBinary("0|.111111111", 0, 0).IsZero); //  (no because _size >= GuardBits-2) 
        Assert.False(BigFloat.ParseBinary("0|.011111111", 1, 0).IsZero); //  (no because _size >= GuardBits-2) AND (no because (Scale + _size - GuardBits) < 0)
        Assert.False(BigFloat.ParseBinary("0|.001111111", 2, 0).IsZero); //                                        (no because (Scale + _size - GuardBits) < 0)
        Assert.False(BigFloat.ParseBinary("0|.000111111", 3, 0).IsZero); //                                        (no because (Scale + _size - GuardBits) < 0)
        Assert.False(BigFloat.ParseBinary("0|.000111111", 4, 0).IsZero); //                                        (no because (Scale + _size - GuardBits) < 0)
        Assert.False(BigFloat.ParseBinary("1|.000000000", -2, 0).IsZero); // (no because _size >= GuardBits-2) 
        Assert.False(BigFloat.ParseBinary("1|.000000000", -1, 0).IsZero); // (no because _size >= GuardBits-2) AND (no because (Scale + _size - GuardBits) < 0)
        Assert.False(BigFloat.ParseBinary("1|.000000000", 0, 0).IsZero); //  (no because _size >= GuardBits-2) AND (no because (Scale + _size - GuardBits) < 0)
        Assert.False(BigFloat.ParseBinary("0|.100000000", -1, 0).IsZero); // (no because _size >= GuardBits-2)
        Assert.False(BigFloat.ParseBinary("0|.100000000", 0, 0).IsZero); //  (no because _size >= GuardBits-2) AND (no because (Scale + _size - GuardBits) < 0)
        Assert.False(BigFloat.ParseBinary("0|.100000000", 1, 0).IsZero); //  (no because _size >= GuardBits-2) AND (no because (Scale + _size - GuardBits) < 0)
        Assert.True(BigFloat.ParseBinary("0|.011111111", -1, 0).IsZero); //  (no because _size >= GuardBits-2)                                            
        Assert.True(BigFloat.ParseBinary("0|.011111111", 0, 0).IsZero); //   (no because _size >= GuardBits-2)
        Assert.True(BigFloat.ParseBinary("0|.001111111", 1, 0).IsZero); //                                         (no because (Scale + _size - GuardBits) < 0)
        Assert.True(BigFloat.ParseBinary("0|.000111111", 2, 0).IsZero); //


        //  IntData    Scale  Precision  Zero
        //1|111111111 << -2       1       Y -1 (no because _size >= GuardBits-1) AND (no because (Scale + _size - GuardBits) < 0)
        //1|111111111 << -1       1       N  0 (no because _size >= GuardBits-1) 
        //0|111111111 << -1       0       Y -1 (no because _size >= GuardBits-1) AND (no because (Scale + _size - GuardBits) < 0)
        //0|111111111 <<  0       0       N  0 (no because _size >= GuardBits-1) 
        //0|011111111 << -1      -1       Y -2                                             
        //0|011111111 <<  0      -1       Y -1 (borderline)
        //0|011111111 <<  1      -1       N  0                                       (no because (Scale + _size - GuardBits) < 0)
        //0|001111111 <<  1      -2       Y -1 (borderline)
        //0|001111111 <<  2      -2       N  0                                       (no because (Scale + _size - GuardBits) < 0)
        //0|000111111 <<  2      -3       Y -1 (borderline)
        //0|000111111 <<  3      -3       N  0                                       (no because (Scale + _size - GuardBits) < 0)
        //1|000000000 << -2       1       N -1 (no because _size >= GuardBits-1) 
        //1|000000000 << -1       1       N  0 (no because _size >= GuardBits-1) AND (no because (Scale + _size - GuardBits) < 0)
        //1|000000000 <<  0       1       N  0 (no because _size >= GuardBits-1) AND (no because (Scale + _size - GuardBits) < 0)
        //0|100000000 << -1       0       N -1 (no because _size >= GuardBits-1)
        //0|100000000 <<  0       0       N  0 (no because _size >= GuardBits-1) AND (no because (Scale + _size - GuardBits) < 0)
        //0|100000000 <<  1       0       N  1 (no because _size >= GuardBits-1) AND (no because (Scale + _size - GuardBits) < 0)

        Assert.False(BigFloat.ParseBinary("100.01").IsZero);
        Assert.False(BigFloat.ParseBinary("0.00000000000000000000001").IsZero);
        Assert.False(BigFloat.ParseBinary("-0.00000000000000000000001").IsZero);
        Assert.True(BigFloat.ParseBinary("0.00000000000000000000001", 0, 0, BigFloat.GuardBits).IsZero);
        Assert.True(BigFloat.ParseBinary("-0.00000000000000000000001", 0, 0, BigFloat.GuardBits).IsZero);
        Assert.True(BigFloat.ParseBinary("0.00001", 0, 0, BigFloat.GuardBits).IsZero);
        Assert.True(BigFloat.ParseBinary("0.000000000000001000", 0, 0, BigFloat.GuardBits).IsZero);
        Assert.False(BigFloat.ParseBinary("100000000", 0, 0, BigFloat.GuardBits).IsZero);
        Assert.True(BigFloat.ParseBinary("0.0100000000", 0, 0, BigFloat.GuardBits).IsZero);
        Assert.False(BigFloat.ParseBinary("10000000000000000", 0, 0, BigFloat.GuardBits).IsZero);
        Assert.True(BigFloat.ParseBinary("0.010000000000000000", 0, 0, BigFloat.GuardBits).IsZero);
        Assert.False(BigFloat.ParseBinary("1000000000000000000000000", 0, 0, BigFloat.GuardBits).IsZero);
        Assert.True(BigFloat.ParseBinary("0.01000000000000000000000000", 0, 0, BigFloat.GuardBits).IsZero);
        Assert.False(BigFloat.ParseBinary("100000000000000000000000000000000", 0, 0, BigFloat.GuardBits).IsZero);
        Assert.False(BigFloat.ParseBinary("0.0100000000000000000000000000000000", 0, 0, BigFloat.GuardBits).IsZero);
    }

    [Fact]
    public void IsStrictZero_WhenResultFromFloatingPointArithmetic_ShouldHandleRoundingErrors()
    {
        // Arrange & Act
        BigFloat result = ((BigFloat)1.3 * (BigFloat)2) - (BigFloat)2.6;

        // Assert
        Assert.True(result.IsZero, "Result should be considered zero despite potential floating-point arithmetic errors");
        // Note: IsStrictZero behavior for arithmetic results may vary based on implementation
    }

    [Fact]
    public void IsStrictZero_WhenExactZero_ShouldReturnTrue()
    {
        // Arrange & Act
        BigFloat result = 0;

        // Assert
        Assert.True(result.IsStrictZero, "Exact zero should be strict zero");
        Assert.True(result.IsZero, "Exact zero should be considered zero");
    }

    [Theory]
    [InlineData("1", "Smallest representable positive value")]
    [InlineData("-1", "Smallest representable negative value")]
    public void IsStrictZero_WhenSmallestRepresentableValue_ShouldReturnFalse(string binaryValue, string description)
    {
        // Arrange & Act
        BigFloat result = BigFloat.ParseBinary(binaryValue, 0, 0, BigFloat.GuardBits);

        // Assert
        Assert.False(result.IsStrictZero, $"{description} should not be strict zero");
        Assert.False(result.IsZero, $"{description} should not be considered zero");
    }

    [Theory]
    [InlineData("1", "Positive value with guard bits - 1")]
    [InlineData("-1", "Negative value with guard bits - 1")]
    public void IsStrictZero_WhenValueWithReducedGuardBits_ShouldReturnFalse(string binaryValue, string description)
    {
        // Arrange & Act
        BigFloat result = BigFloat.ParseBinary(binaryValue, 0, 0, BigFloat.GuardBits - 1);

        // Assert
        Assert.False(result.IsStrictZero, $"{description} should not be strict zero");
        Assert.False(result.IsZero, $"{description} should not be considered zero");
    }

    [Theory]
    [InlineData("1", "Positive normalized value")]
    [InlineData("-1", "Negative normalized value")]
    public void IsStrictZero_WhenNormalizedValues_ShouldReturnFalse(string binaryValue, string description)
    {
        // Arrange & Act
        BigFloat result = BigFloat.ParseBinary(binaryValue, 0, 0, 1);

        // Assert
        Assert.False(result.IsStrictZero, $"{description} should not be strict zero");
        Assert.False(result.IsZero, $"{description} should not be considered zero");
    }

    [Theory]
    [InlineData(".1", BigFloat.GuardBits, "Fractional value with full guard bits")]
    [InlineData(".1", BigFloat.GuardBits - 1, "Fractional value with reduced guard bits")]
    [InlineData("-.1", BigFloat.GuardBits, "Negative fractional value with full guard bits")]
    [InlineData(".1", 1, "Fractional value with minimal precision")]
    [InlineData("-.1", 1, "Negative fractional value with minimal precision")]
    public void IsStrictZero_WhenFractionalValues_ShouldReturnFalse(string binaryValue, int precision, string description)
    {
        // Arrange & Act
        BigFloat result = BigFloat.ParseBinary(binaryValue, 0, 0, precision);

        // Assert
        Assert.False(result.IsStrictZero, $"{description} should not be strict zero");
        Assert.False(result.IsZero, $"{description} should not be considered zero");
    }

    [Theory]
    [InlineData(".01", BigFloat.GuardBits, "Small fractional value with full guard bits")]
    [InlineData(".01", BigFloat.GuardBits - 1, "Small fractional value with reduced guard bits")]
    [InlineData("-.01", BigFloat.GuardBits, "Negative small fractional value")]
    public void IsZero_WhenVerySmallFractionalValues_ShouldReturnTrueButNotStrictZero(string binaryValue, int precision, string description)
    {
        // Arrange & Act
        BigFloat result = BigFloat.ParseBinary(binaryValue, 0, 0, precision);

        // Assert
        Assert.False(result.IsStrictZero, $"{description} should not be strict zero");
        Assert.True(result.IsZero, $"{description} should be considered zero due to precision limits");
    }

    [Theory]
    [InlineData(".01", "Positive small value that rounds up")]
    [InlineData("-.01", "Negative small value that rounds down")]
    public void IsZero_WhenSmallValuesRoundToSignificantValues_ShouldReturnFalse(string binaryValue, string description)
    {
        // Arrange & Act - Using minimal precision causes rounding to significant values
        BigFloat result = BigFloat.ParseBinary(binaryValue, 0, 0, 1);

        // Assert
        Assert.False(result.IsStrictZero, $"{description} should not be strict zero after rounding");
        Assert.False(result.IsZero, $"{description} should not be considered zero after rounding to significant value");
    }

    [Fact]
    public void IsStrictZero_ComparisonMatrix_ShouldDemonstrateAllScenarios()
    {
        // This test provides a comprehensive overview of all zero-checking scenarios
        var testCases = new (BigFloat Value, bool? ExpectedStrictZero, bool ExpectedZero, string Description)[]
        {
            ((BigFloat)0, true, true, "Exact zero"),
            (((BigFloat)1.3 * (BigFloat)2) - (BigFloat)2.6, null, true, "Arithmetic result (implementation dependent)"),
            (BigFloat.ParseBinary("1", 0, 0, BigFloat.GuardBits), false, false, "Smallest positive"),
            (BigFloat.ParseBinary("-1", 0, 0, BigFloat.GuardBits), false, false, "Smallest negative"),
            (BigFloat.ParseBinary(".01", 0, 0, BigFloat.GuardBits), false, true, "Very small positive"),
            (BigFloat.ParseBinary("-.01", 0, 0, BigFloat.GuardBits), false, true, "Very small negative"),
        };

        foreach (var testCase in testCases)
        {
            if (testCase.ExpectedStrictZero.HasValue)
            {
                Assert.True(testCase.ExpectedStrictZero.Value == testCase.Value.IsStrictZero,
                    $"IsStrictZero failed for: {testCase.Description}");
            }

            Assert.True(testCase.ExpectedZero == testCase.Value.IsZero,
                $"IsZero failed for: {testCase.Description}");
        }
    }


    [Fact]
    public void Verify_GetPrecision()
    {
        int guardBits = BigFloat.GuardBits;
        Assert.Equal(5, BigFloat.ParseBinary("100.01").Precision);
        Assert.Equal(1, BigFloat.ParseBinary("-0.00000000000000000000001").Precision);
        Assert.Equal(1 - guardBits, BigFloat.ParseBinary("0.00000000000000000000001", 0, 0, guardBits).Precision);
        Assert.Equal(1 - guardBits, BigFloat.ParseBinary("0.00001", 0, 0, guardBits).Precision);
        Assert.Equal(4 - guardBits, BigFloat.ParseBinary("0.000000000000001000", 0, 0, guardBits).Precision);
        Assert.Equal(9 - guardBits, BigFloat.ParseBinary("100000000", 0, 0, guardBits).Precision);
        Assert.Equal(17 - guardBits, BigFloat.ParseBinary("10000000000000000", 0, 0, guardBits).Precision);
        Assert.Equal(25 - guardBits, BigFloat.ParseBinary("1000000000000000000000000", 0, 0, guardBits).Precision);
        Assert.Equal(33 - guardBits, BigFloat.ParseBinary("100000000000000000000000000000000", 0, 0, guardBits).Precision);
    }

    [Fact]
    public void Verify_GetAccuracy()
    {
        int hb = BigFloat.GuardBits;
        Assert.Equal(2, BigFloat.ParseBinary("100.01").Accuracy);
        Assert.Equal(23, BigFloat.ParseBinary("-0.00000000000000000000001").Accuracy);
        Assert.Equal(23 - hb, BigFloat.ParseBinary("0.00000000000000000000001", 0, 0, hb).Accuracy);
        Assert.Equal(5 - hb, BigFloat.ParseBinary("0.00001", 0, 0, hb).Accuracy);
        Assert.Equal(18 - hb, BigFloat.ParseBinary("0.000000000000001000", 0, 0, hb).Accuracy);       // 0|00000000000000.00000000000000000000001" (accuracy is -14)
        Assert.Equal(hb - hb, BigFloat.ParseBinary("100000000", -hb, 0, hb).Accuracy);                // 0.|00000000000000000000000100000000        (accuracy is 0)
        Assert.Equal(hb - hb, BigFloat.ParseBinary("10000000000000000", -hb, 0, hb).Accuracy);        // 0.|00000000000000010000000000000000        (accuracy is 0)
        Assert.Equal(hb - hb, BigFloat.ParseBinary("1000000000000000000000000", -hb, 0, hb).Accuracy);// 0.|00000001000000000000000000000000        (accuracy is 0)
        Assert.Equal(hb - hb, BigFloat.ParseBinary("100000000000000000000000000000000", -hb, 0, hb).Accuracy);//1.|00000000000000000000000000000000(accuracy is 0)
        Assert.Equal(-hb, BigFloat.ParseBinary("100000000", 0, 0, hb).Accuracy);                        // 0|00000000000000000000000100000000.(accuracy is -32)
        Assert.Equal(-hb, BigFloat.ParseBinary("10000000000000000", 0, 0, hb).Accuracy);                // 0|00000000000000010000000000000000.(accuracy is -32)
        Assert.Equal(-hb, BigFloat.ParseBinary("1000000000000000000000000", 0, 0, hb).Accuracy);        // 0|00000001000000000000000000000000.(accuracy is -32)
        Assert.Equal(-hb, BigFloat.ParseBinary("100000000000000000000000000000000", 0, 0, hb).Accuracy);// 1|00000000000000000000000000000000.(accuracy is -32)
    }

    [Theory]
    [InlineData(0.0, 0)]
    [InlineData(1.25, 1)]
    [InlineData(1.25, 17)]
    [InlineData(-42.5, 5)]
    public void AdjustAccuracy_Increase_IsValuePreserving(double v, int inc)
    {
        var x = new BigFloat(v);
        var y = BigFloat.AdjustAccuracy(x, inc);
        Assert.True(x == y, $"Value changed: {x} vs {y}");
    }

    [Theory]
    [InlineData(1.2345, -5)]
    [InlineData(-1.2345, -20)]
    [InlineData(123456789.0, -53)]
    [InlineData(123.0, 64)]
    public void AdjustAccuracy_Equals_AdjustPrecision(double v, int delta)
    {
        var x = new BigFloat(v);
        var a = BigFloat.AdjustAccuracy(x, delta);
        var p = BigFloat.AdjustPrecision(x, delta);
        Assert.True(a.Equals(p), $"Mismatch: {a} vs {p}");
    }

    [Fact]
    public void SetAccuracy_Matches_Other_Accuracy()
    {
        var a = new BigFloat(1.23456789012345);
        var b = new BigFloat(6.789);
        var b2 = BigFloat.SetAccuracy(b, a.Accuracy);
        Assert.Equal(a.Accuracy, b2.Accuracy);
    }

    [Fact]
    public void SetAccuracy_OnZero_PreservesZeroAndContext()
    {
        var z = BigFloat.ZeroWithAccuracy(100);     // existing API
        var z2 = BigFloat.SetAccuracy(z, 10);
        Assert.True(z2.IsZero);
        Assert.Equal(10, z2.Accuracy);
    }

    [Fact]
    public void Verify_IsPositive()
    {
        int gb = BigFloat.GuardBits;
        Assert.True(BigFloat.ParseBinary("100.01").IsPositive);
        Assert.True(BigFloat.ParseBinary("1|00000000", 0, 0).IsPositive);
        Assert.True(BigFloat.ParseBinary("|100000000", 0, 0).IsPositive);
        Assert.True(BigFloat.ParseBinary("|0100000000", 0, 0).IsPositive);
        Assert.True(BigFloat.ParseBinary("100000000000000000000000000000000", 0, 0, gb).IsPositive);
        Assert.True(BigFloat.ParseBinary("10000000000000000000000000000000", 0, 0, gb).IsPositive);
        Assert.True(BigFloat.ParseBinary("1000000000000000000000000000000", 0, 0, gb).IsPositive);
        Assert.True(BigFloat.ParseBinary("100000000000000000000000000000", 0, 0, gb).IsPositive);
        Assert.True(BigFloat.ParseBinary("1000000000000000000000000", 0, 0, gb).IsPositive);
        Assert.True(BigFloat.ParseBinary("10000000000000000", 0, 0, gb).IsPositive);
        Assert.True(BigFloat.ParseBinary("100000000", 0, 0, gb).IsPositive);
        Assert.True(BigFloat.ParseBinary("10000", 0, 0, gb).IsPositive);
        Assert.True(BigFloat.ParseBinary("100", 0, 0, gb).IsPositive);
        Assert.True(BigFloat.ParseBinary("1", 0, 0, gb).IsPositive);
        Assert.True(BigFloat.ParseBinary("0.1", 0, 0, gb).IsPositive);
        Assert.False(BigFloat.ParseBinary("0.01", 0, 0, gb).IsPositive);
        Assert.False(BigFloat.ParseBinary("0.00001", 0, 0, gb).IsPositive);
        Assert.False(BigFloat.ParseBinary("0.000000000000001000", 0, 0, gb).IsPositive);
        Assert.False(BigFloat.ParseBinary("0.00000000000000000000001", 0, 0, gb).IsPositive);
        Assert.False(BigFloat.ParseBinary("0.00000000000000000000000").IsPositive);
        Assert.False(BigFloat.ParseBinary("-0.00000000000000000000001").IsPositive);
        Assert.False(BigFloat.ParseBinary("-100.01").IsPositive);
        Assert.False(BigFloat.ParseBinary("-100000000000000000000000000000000", 0, 0, gb).IsPositive);
        Assert.False(BigFloat.ParseBinary("-1|00000000", 0, 0, gb).IsPositive);
        Assert.False(BigFloat.ParseBinary("-|100000000", 0, 0, gb).IsPositive);
        Assert.False(BigFloat.ParseBinary("-|0100000000", 0, 0, gb).IsPositive);
    }

    [Fact]
    public void Verify_IsNegative()
    {
        int gb = BigFloat.GuardBits;
        Assert.True(BigFloat.ParseBinary("-1|00000000", 0, 0).IsNegative);
        Assert.True(BigFloat.ParseBinary("-|100000000", 0, 0).IsNegative);
        Assert.True(BigFloat.ParseBinary("-|0100000000", 0, 0).IsNegative);
        Assert.True(BigFloat.ParseBinary("-0.00000000000000000000001").IsNegative);
        Assert.True(BigFloat.ParseBinary("-100000000000000000000000000000000", 0, 0, gb).IsNegative);
        Assert.True(BigFloat.ParseBinary("-10000000000000000000000000000000", 0, 0, gb).IsNegative);
        Assert.True(BigFloat.ParseBinary("-1000000000000000000000000000000", 0, 0, gb).IsNegative);
        Assert.True(BigFloat.ParseBinary("-100000000000000000000000000000", 0, 0, gb).IsNegative);
        Assert.True(BigFloat.ParseBinary("-10000000000000000", 0, 0, gb).IsNegative);
        Assert.True(BigFloat.ParseBinary("-1000000", 0, 0, gb).IsNegative);
        Assert.True(BigFloat.ParseBinary("-1", 0, 0, gb).IsNegative);
        Assert.True(BigFloat.ParseBinary("-.1", 0, 0, gb).IsNegative);
        Assert.False(BigFloat.ParseBinary("100.01").IsNegative);
        Assert.False(BigFloat.ParseBinary("0.00000000000000000000001", 0, 0, gb).IsNegative);
        Assert.False(BigFloat.ParseBinary("0.00001", 0, 0, gb).IsNegative);
        Assert.False(BigFloat.ParseBinary("0.000000000000001000", 0, 0, gb).IsNegative);
        Assert.False(BigFloat.ParseBinary("100000000", 0, 0, gb).IsNegative);
        Assert.False(BigFloat.ParseBinary("1|00000000", 0, 0, gb).IsNegative);
        Assert.False(BigFloat.ParseBinary("|100000000", 0, 0, gb).IsNegative);
        Assert.False(BigFloat.ParseBinary("|0100000000", 0, 0, gb).IsNegative);
        Assert.False(BigFloat.ParseBinary("10000000000000000", 0, 0, gb).IsNegative);
        Assert.False(BigFloat.ParseBinary("1000000000000000000000000", 0, 0, gb).IsNegative);
        Assert.False(BigFloat.ParseBinary("100000000000000000000000000000000", 0, 0, gb).IsNegative);
        Assert.False(BigFloat.ParseBinary("0.00000000000000000000000").IsNegative);
    }

    [Fact]
    public void Verify_LeftShift()
    {
        BigFloat a = BigFloat.ParseBinary("10000.0");
        BigFloat expectedAnswer = BigFloat.ParseBinary("100000.");
        Assert.True((a << 1).EqualsZeroExtended(expectedAnswer));

        a = BigFloat.ParseBinary("-10000.0");
        expectedAnswer = BigFloat.ParseBinary("-100000.");
        Assert.True((a << 1).EqualsZeroExtended(expectedAnswer));

        a = BigFloat.ParseBinary("100000");
        expectedAnswer = BigFloat.ParseBinary("100000", 1);
        Assert.True((a << 1).EqualsZeroExtended(expectedAnswer));

        a = BigFloat.ParseBinary("0.0000100000");
        expectedAnswer = BigFloat.ParseBinary("0.000100000");
        Assert.True((a << 1).EqualsZeroExtended(expectedAnswer));

        a = BigFloat.ParseBinary("-0.0000100000");
        expectedAnswer = BigFloat.ParseBinary("-0.000100000");
        Assert.True((a << 1).EqualsZeroExtended(expectedAnswer));
    }

    [Fact]
    public void Verify_RightShift()
    {
        BigFloat a = BigFloat.ParseBinary("10000.0");
        BigFloat expectedAnswer = BigFloat.ParseBinary("1000.00");
        Assert.True((a >> 1).EqualsZeroExtended(expectedAnswer));

        a = BigFloat.ParseBinary("-10000.0");
        expectedAnswer = BigFloat.ParseBinary("-1000.00");
        Assert.True((a >> 1).EqualsZeroExtended(expectedAnswer));

        a = BigFloat.ParseBinary("100000");
        expectedAnswer = BigFloat.ParseBinary("10000.0");
        Assert.True((a >> 1).EqualsZeroExtended(expectedAnswer));

        a = BigFloat.ParseBinary("0.0000100000");
        expectedAnswer = BigFloat.ParseBinary("0.00000100000");
        Assert.True((a >> 1).EqualsZeroExtended(expectedAnswer));

        a = BigFloat.ParseBinary("-0.0000100000");
        expectedAnswer = BigFloat.ParseBinary("-0.00000100000");
        Assert.True((a >> 1).EqualsZeroExtended(expectedAnswer));
    }

    [Fact]
    public void Verify_LeftShiftMantissa()
    {
        BigFloat a = BigFloat.ParseBinary("10000.0");
        BigFloat expectedAnswer = BigFloat.ParseBinary("100000.0");
        Assert.True(a.LeftShiftMantissa(1).EqualsZeroExtended(expectedAnswer));

        a = BigFloat.ParseBinary("-10000.0");
        expectedAnswer = BigFloat.ParseBinary("-100000.0");
        Assert.True(a.LeftShiftMantissa(1).EqualsZeroExtended(expectedAnswer));

        a = BigFloat.ParseBinary("100000");
        expectedAnswer = BigFloat.ParseBinary("1000000");
        Assert.True(a.LeftShiftMantissa(1).EqualsZeroExtended(expectedAnswer));

        a = BigFloat.ParseBinary("0.0000100000");
        expectedAnswer = BigFloat.ParseBinary("0.0001000000");
        Assert.True(a.LeftShiftMantissa(1).EqualsZeroExtended(expectedAnswer));

        a = BigFloat.ParseBinary("-0.0000100000");
        expectedAnswer = BigFloat.ParseBinary("-0.0001000000");
        Assert.True(a.LeftShiftMantissa(1).EqualsZeroExtended(expectedAnswer));
    }

    [Theory]
    [InlineData("10000.0", "1000.0", 1)]
    [InlineData("100000", "10000", 1)]
    [InlineData("0.0000100000", "0.0000010000", 1)]
    [InlineData("0.10", "0.01", 1)]
    [InlineData("-10000.0", "-1000.0", 1)]
    [InlineData("-0.0000100000", "-0.0000010000", 1)]
    public void Verify_RightShiftMantissa(string input, string expected, int shift)
    {
        BigFloat a = BigFloat.ParseBinary(input);
        BigFloat aShifted = a.RightShiftMantissa(shift);
        BigFloat expectedAnswer = BigFloat.ParseBinary(expected);
        Assert.True(aShifted.EqualsZeroExtended(expectedAnswer));
    }

    [Theory]
    [InlineData("10000.0")]
    [InlineData("10000")]
    [InlineData("10000000000000000000000000.0000000000000000000000000000000000000000000000000000000000000000000000")]
    [InlineData("-10000.0")]
    [InlineData("-1000000|0000")]

    public void Verify_IsOneBitFollowedByZeroBitsTrueValues(string valueStr)
    {
        _ = BigFloat.TryParseBinary(valueStr, out BigFloat result);
        Assert.True(result.IsOneBitFollowedByZeroBits);
    }

    [Fact]
    public void Verify_IsOneBitFollowedByZeroBitsFalseValues()
    {
        _ = BigFloat.TryParseBinary("-111111111111", out BigFloat result);
        Assert.False(result.IsOneBitFollowedByZeroBits);

        _ = BigFloat.TryParseBinary("-11111111111111111111111111111111111111111111111111111", out result, includedGuardBits: -BigFloat.GuardBits);
        Assert.False(result.IsOneBitFollowedByZeroBits);

        _ = BigFloat.TryParseBinary("10101.1", out result);
        Assert.False(result.IsOneBitFollowedByZeroBits);

        _ = BigFloat.TryParseBinary("110000.0", out result);
        Assert.False(result.IsOneBitFollowedByZeroBits);

        _ = BigFloat.TryParseBinary("1100000", out result);
        Assert.False(result.IsOneBitFollowedByZeroBits);

        _ = BigFloat.TryParseBinary("110000000.0000000000000000000000000000000000000000000000000000000", out result);
        Assert.False(result.IsOneBitFollowedByZeroBits);

        _ = BigFloat.TryParseBinary("11000000000000", out result);
        Assert.False(result.IsOneBitFollowedByZeroBits);
    }

    [Fact]
    public void Verify_Lowest64Bits()
    {
        string input;

        input = "10000.0";
        CheckMe(input);

        input = "1000000000000000000000000000000000000000000000000000000000000000";
        CheckMe(input);

        input = "10000000000000000000000000000000000000000000000000000000000000000";
        CheckMe(input);

        input = "10000000000000000000000000000000000000.00000000000000000000000000";
        CheckMe(input);

        input = "10000000000000000000000000000000000000.000000000000000000000000000";
        CheckMe(input);

        input = "1000000000000000000000000000000000000000000000000000000000000000";
        CheckMe(input);

        input = "10000000000000000000000000000000000000000000000000000000000000000";
        CheckMe(input);

        input = "-10000.0";
        CheckMe(input);

        input = "-1000000000000000000000000000000000000000000000000000000000000000";
        CheckMe(input);

        input = "-10000000000000000000000000000000000000.00000000000000000000000000";
        CheckMe(input);

        input = "-10000000000000000000000000000000000000.000000000000000000000000000";
        CheckMe(input);

        input = "10000.1";
        CheckMe(input);

        input = "1000000000000000000000000000000000000000000000000000100000000000";
        CheckMe(input);

        input = "10000000000000000000000000000000000000000000000000000000000000001";
        CheckMe(input);

        input = "10000000000000000000000000000000000001.00000000000000000000000001";
        CheckMe(input);

        input = "11000000000000000000000000000000000000.000000000000000000000000000";
        CheckMe(input);

        input = "1000000000000000000000000000000001000000000000000000000000000000";
        CheckMe(input);

        input = "10000000000000000000000000000000000000000000000000000000000000001";
        CheckMe(input);

        input = "-10001.1";
        CheckMe(input);

        input = "-1000000000000000000000000000000000000000000000000000000000000001";
        CheckMe(input);

        input = "-10000000000000000000000000000000000000.00000001000000000000000000";
        CheckMe(input);

        input = "-10000000000000000000000000000000000000.000000000000000000000000001";
        CheckMe(input);

        input = "1111111111110000000000000000000000000000000000000.000000000000000000000000001";
        CheckMe(input);

        static void CheckMe(string input)
        {
            _ = BigFloat.TryParseBinary(input, out BigFloat result);
            input = input.Replace(".", "");
            input = input[Math.Max(input.Length - 64, 0)..];
            input = input.TrimStart('0', '-');
            if (input == "")
            {
                input = "0";
            }

            string resultStr = Convert.ToString((long)result.Lowest64Bits, 2);

            Assert.Equal(resultStr, input);
        }
    }

    [Fact]
    public void Verify_IntWithAddedPrecision()
    {
        int hb = BigFloat.GuardBits;
        Assert.True(BigFloat.OneWithAccuracy(10).EqualsZeroExtended(1));
        Assert.True(BigFloat.IntWithAccuracy(1, 10).EqualsZeroExtended(1));
        Assert.True(BigFloat.IntWithAccuracy(2, 10).EqualsZeroExtended(new BigFloat(2)));

        BigFloat a = BigFloat.IntWithAccuracy(2, 10);
        Assert.Equal(a.RawMantissa, (BigInteger)2 << (hb + 10));
        Assert.Equal(-10, a.Scale);

        a = BigFloat.IntWithAccuracy(-32, 100);
        Assert.Equal(a.RawMantissa, -(BigInteger)32 << (hb + 100));
        Assert.Equal(-100, a.Scale);

        a = BigFloat.IntWithAccuracy(27, -15);
        Assert.Equal(a.RawMantissa, (BigInteger)27 << (hb - 15));
        Assert.Equal(15, a.Scale);
    }

    [Fact]
    public void Verify_Log2Int()
    {
        BigFloat testValue;
        testValue = new("0b10110.1010000010011110011001100111111100111011110011001001000");
        Assert.Equal(5 - 1, BigFloat.Log2Int(testValue));

        testValue = new("0b10000.00000000000000000|00000000");
        Assert.Equal(5 - 1, BigFloat.Log2Int(testValue));

        testValue = new("0b1111.11111111111111111|11111111");
        Assert.Equal(4 - 1, BigFloat.Log2Int(testValue));

        testValue = new("0b1|0000.0000000000000000000000000");
        Assert.Equal(5 - 1, BigFloat.Log2Int(testValue));

        testValue = new("0b1|111.1111111111111111111111111");
        Assert.Equal(4 - 1, BigFloat.Log2Int(testValue));

        testValue = new("0b100");
        Assert.Equal(3 - 1, BigFloat.Log2Int(testValue));

        testValue = new("0b111");
        Assert.Equal(3 - 1, BigFloat.Log2Int(testValue));

#if !DEBUG
        _ = Assert.Throws<ArgumentOutOfRangeException>(() => BigFloat.Log2Int(0));
        _ = Assert.Throws<ArgumentOutOfRangeException>(() => BigFloat.Log2Int(-1));
        _ = Assert.Throws<ArgumentOutOfRangeException>(() => BigFloat.Log2Int(new("-0b100")));
#endif
    }

    [Fact]
    public void Verify_Sign_vs_IsZero_vs_IsInteger()
    {
        // IsZero should only be true when Sign is zero.
        // Also, when IsZero, IsInteger should be true.
        BigFloat testValue;
        testValue = new("0b10|");
        Assert.Equal(testValue.Sign == 0, testValue.IsZero);
        Assert.True(!testValue.IsZero || testValue.IsInteger);
        testValue = new("0b1|");
        Assert.Equal(testValue.Sign == 0, testValue.IsZero);
        Assert.True(!testValue.IsZero || testValue.IsInteger);
        testValue = new("0b|1");
        Assert.Equal(testValue.Sign == 0, testValue.IsZero);
        Assert.True(!testValue.IsZero || testValue.IsInteger);
        testValue = new("0b|01");
        Assert.Equal(testValue.Sign == 0, testValue.IsZero);
        Assert.True(!testValue.IsZero || testValue.IsInteger);
        testValue = new("0b|00111111");
        Assert.Equal(testValue.Sign == 0, testValue.IsZero);
        Assert.True(!testValue.IsZero || testValue.IsInteger);
        testValue = new("0b|0");
        Assert.Equal(testValue.Sign == 0, testValue.IsZero);
        Assert.True(!testValue.IsZero || testValue.IsInteger);

        testValue = new("0b-1|");
        Assert.Equal(testValue.Sign == 0, testValue.IsZero);
        Assert.True(!testValue.IsZero || testValue.IsInteger);
        testValue = new("0b-|1");
        Assert.Equal(testValue.Sign == 0, testValue.IsZero);
        Assert.True(!testValue.IsZero || testValue.IsInteger);
        testValue = new("0b-|01");
        Assert.Equal(testValue.Sign == 0, testValue.IsZero);
        Assert.True(!testValue.IsZero || testValue.IsInteger);
        testValue = new("0b-|00111111");
        Assert.Equal(testValue.Sign == 0, testValue.IsZero);
        Assert.True(!testValue.IsZero || testValue.IsInteger);
        testValue = new("0b-|0");
        Assert.Equal(testValue.Sign == 0, testValue.IsZero);
        Assert.True(!testValue.IsZero || testValue.IsInteger);
    }

    [Fact]
    public void Verify_Log2Double()
    {
        BigFloat aaa = new("0b101"); // Initialize by String  2^59.5
        double ans = double.Log2((double)aaa);
        double res = BigFloat.Log2(aaa);
        string resStr;
        //Answer: 2.321928094887362347870319429489390175864831393024580612054756...
        Assert.Equal(res, ans);

        aaa = new("-1");
        Assert.True(double.IsNaN(BigFloat.Log2(aaa)));

        aaa = new("0");
        Assert.True(double.IsNaN(BigFloat.Log2(aaa)));

        aaa = new("0b10110.1010000010011110011001100111111100111011110011001001000"); //pattern: 2^59.5
        ans = double.Log2((double)aaa);
        res = BigFloat.Log2(aaa);
        Assert.Equal(res, ans);
        Assert.True(double.IsNaN(BigFloat.Log2(-aaa)));

        aaa = new("0b101111.111111111111111111111111111111111");
        ans = double.Log2((double)aaa);
        res = BigFloat.Log2(aaa);
        Assert.Equal(res, ans);

        aaa = new("999999999999999999999999999999999999999999999");
        ans = double.Log2((double)aaa);
        res = BigFloat.Log2(aaa);
        Assert.Equal(res, ans);
        Assert.True(double.IsNaN(BigFloat.Log2(-aaa)));

        aaa = new("0.000000000000000000000000000000000000000000000000000000000000123");
        ans = double.Log2((double)aaa);
        res = BigFloat.Log2(aaa);
        Assert.Equal(res, ans);
        Assert.True(double.IsNaN(BigFloat.Log2(-aaa)));

        aaa = new("1");
        ans = double.Log2((double)aaa);
        res = BigFloat.Log2(aaa);
        Assert.Equal(res, ans);

        aaa = new("123.123e+300");
        ans = double.Log2((double)aaa);
        res = BigFloat.Log2(aaa);
        Assert.Equal(res, ans);
        Assert.True(double.IsNaN(BigFloat.Log2(-aaa)));

        aaa = new("7777.7777e-300");
        ans = double.Log2((double)aaa);
        res = BigFloat.Log2(aaa);
        Assert.Equal(res, ans);
        Assert.True(double.IsNaN(BigFloat.Log2(-aaa)));


        // Result: 3321.92809488741    (using "1e+1000")
        // Result: 3321.9280948873625  (using "1.0000000000e+1000")
        // Answer: 3321.9280948873623478703194294893901758648313930245806120547563958  (using https://www.wolframalpha.com/input?i=log2%281e%2B1000%29)
        aaa = new("1e+1000");
        res = BigFloat.Log2(aaa);
        resStr = res.ToString();
        //Assert.True(Regex.IsMatch(res.ToString(), @"3321\.928094887[34]\d*"));
        Assert.True(resStr.StartsWith("3321.9280948873")
            || resStr.StartsWith("3321.9280948874"));

        aaa = new("1.0000000000e+1000");
        res = BigFloat.Log2(aaa);
        resStr = res.ToString();
        //Assert.True(Regex.IsMatch(res.ToString(), @"3321\.928094887362[2345]"));
        Assert.True(resStr.StartsWith("3321.928094887362")
            || resStr.StartsWith("3321.928094887363")
            || resStr.StartsWith("3321.928094887364")
            || resStr.StartsWith("3321.928094887365"));

        aaa = new("1e-1000");
        res = BigFloat.Log2(aaa);
        resStr = res.ToString();
        //Assert.True(Regex.IsMatch(res.ToString(), @"-3321\.928094887[34]\d*"));
        Assert.True(resStr.StartsWith("-3321.9280948873")
            || resStr.StartsWith("-3321.9280948874"));

        aaa = new("1.0000000000e-1000");
        res = BigFloat.Log2(aaa);
        resStr = res.ToString();
        //Assert.True(Regex.IsMatch(res.ToString(), @"-3321\.928094887362[2345]"));
        Assert.True(resStr.StartsWith("-3321.9280948873622")
            || resStr.StartsWith("-3321.9280948873623")
            || resStr.StartsWith("-3321.9280948873624")
            || resStr.StartsWith("-3321.9280948873625"));
    }

    [Fact]
    public void Verify_PowerOf2()
    {
        (int MAX_INT1, int MAX_INT2, int MAX_INT3) = TestTargetInMillseconds switch
        {
            >= 86000 => (32767, 100000, 100000),  //time is for each 
            >= 4100 => (32767, 30000, 30000),
            >= 300 => (32767, 10000, 10000),
            >= 66 => (32767, 5000, 5200),
            >= 14 => (10000, 2500, 2400),
            >= 4 => (2000, 1000, 1200),
            _ => (100, 100, 100),
        };

        BigFloat zeroPos = BigFloat.PowerOf2(0);
        Assert.Equal(zeroPos, 0);
        Assert.Equal(0, zeroPos.Size);

        for (int i = 1; i < MAX_INT1; i++)
        {
            int sq = i * i;
            BigFloat resPos = BigFloat.PowerOf2(i);
            BigFloat resNeg = BigFloat.PowerOf2(-i);
            int expectedSize = ((BigFloat)i).Size;
            Assert.Equal((BigFloat)sq, resPos);
            Assert.Equal((BigFloat)sq, resNeg);
            Assert.Equal(expectedSize, resPos.Size);
            Assert.Equal(expectedSize, resNeg.Size);
        }

        // 1, 10, 100, 1000, 10000....testing  (Out of Precision)
        for (int i = 1; i < 31; i++)
        {
            BigInteger bi = BigInteger.One << i;
            BigInteger sq = bi * bi;

            BigFloat bf = new(bi, BigFloat.GuardBits, true);

            BigFloat resPos = BigFloat.PowerOf2(bf);
            BigFloat resNeg = BigFloat.PowerOf2(-bf);
            Assert.Equal((BigInteger)resPos, sq);
            Assert.Equal((BigInteger)resNeg, sq);

            Assert.True(resPos.EqualsZeroExtended((BigFloat)sq));
            Assert.True(resNeg.EqualsZeroExtended((BigFloat)sq));

            int resSize = (int)bi.GetBitLength();
            Assert.Equal(resPos.SizeWithGuardBits, resSize);
            Assert.Equal(resNeg.SizeWithGuardBits, resSize);
        }

        // 1, 10, 100, 1000, 10000....testing (In Precision)
        for (int i = 31; i < MAX_INT2; i++)
        {
            BigInteger bi = BigInteger.One << i;
            BigInteger sq = bi * bi;

            BigFloat bf = new(bi, BigFloat.GuardBits, true);

            BigFloat resPos = BigFloat.PowerOf2(bf);
            BigFloat resNeg = BigFloat.PowerOf2(-bf);
            Assert.Equal((BigInteger)resPos, sq);
            Assert.Equal((BigInteger)resNeg, sq);

            Assert.True(resPos.EqualsZeroExtended((BigFloat)sq));
            Assert.True(resNeg.EqualsZeroExtended((BigFloat)sq));

            int resSize = (int)bi.GetBitLength();
            Assert.Equal(resPos.Size, Math.Max(0, resSize - BigFloat.GuardBits));
            Assert.Equal(resNeg.Size, Math.Max(0, resSize - BigFloat.GuardBits));
        }

        // 1, 11, 111, 1111... testing  (Out of Precision)
        for (int i = 2; i < 31; i++)
        {
            BigInteger bi = (BigInteger.One << i) - 1;
            BigInteger sq = bi * bi;

            BigFloat bf = new(bi << 1, 31, true);

            BigFloat resPos = BigFloat.PowerOf2(bf);
            BigFloat resNeg = BigFloat.PowerOf2(-bf);
            Assert.False((BigInteger)resPos == sq); //Okay, rounds to 10 since no GuardBits remaining
            Assert.False((BigInteger)resNeg == sq); //Okay, rounds to 10 since no GuardBits remaining

            Assert.True(resPos.EqualsUlp((BigFloat)sq));
            Assert.True(resNeg.EqualsUlp((BigFloat)sq));

            int resSize = (int)bi.GetBitLength();
            Assert.Equal(resPos.SizeWithGuardBits - 1, resSize);
            Assert.Equal(resNeg.SizeWithGuardBits - 1, resSize);
        }

        // what about 31???

        // 1, 11, 111, 1111... testing  (In Precision)
        for (int i = BigFloat.GuardBits; i < MAX_INT3; i++)
        {
            BigInteger bi = (BigInteger.One << i) - 1;
            BigInteger sq = bi * bi;

            BigFloat bf = new(bi, 16, true);

            // 31:   00|01111111111111111111111111111111  00111111111111111111111111111111|00000000000000000000000000000001 
            // 32:   00|11111111111111111111111111111111 
            // 33:   01|11111111111111111111111111111111 

            BigFloat resPos = BigFloat.PowerOf2(bf);
            BigFloat resNeg = BigFloat.PowerOf2(-bf);

            Assert.True(resPos.EqualsZeroExtended((BigFloat)(sq >> BigFloat.GuardBits)));
            Assert.True(resNeg.EqualsZeroExtended((BigFloat)(sq >> BigFloat.GuardBits)));

            int resSize = (int)bi.GetBitLength();
            Assert.Equal(resPos.Size, Math.Max(0, resSize - BigFloat.GuardBits));
            Assert.Equal(resNeg.Size, Math.Max(0, resSize - BigFloat.GuardBits));
        }

        {
            BigFloat bf = new(((BigInteger)0x7FFFFFFF) << BigFloat.GuardBits, 0, true);
            BigFloat bfSq = BigFloat.PowerOf2(bf);
            Assert.True(bfSq.EqualsUlp((BigFloat)0x3FFFFFFF00000001, 0, ulpScopeIncludeGuardBits: true));

            bf = new BigFloat(((BigInteger)0xFFFFFFFF) << BigFloat.GuardBits, 0, true);
            bfSq = BigFloat.PowerOf2(bf);
            Assert.True(bfSq.EqualsUlp((BigFloat)0xFFFF_FFFE_0000_0001, 0, ulpScopeIncludeGuardBits: true));
        }
    }

    [Fact]
    public void Verify_PowInt()
    {
        for (int jj = 0; jj < 20; jj++)
        {
            for (double ii = 0.00001; ii < 100000; ii *= 1.01)
            {
                BigFloat BigFloatToPOW = BigFloat.Pow((BigFloat)ii, jj);                    // Double->BigFloat->POW->String
                BigFloat POWToBigFloatLo = (BigFloat)double.Pow(Math.BitDecrement(ii), jj); // Double->POW->BigFloat->String
                BigFloat POWToBigFloatHi = (BigFloat)double.Pow(Math.BitIncrement(ii), jj); // Double->POW->BigFloat->String

                Assert.True(BigFloatToPOW >= POWToBigFloatLo && BigFloatToPOW <= POWToBigFloatHi); // Failed on: {ii}^{jj}, BigFloatToPOW:{BigFloatToPOW}, " +  $"should be in the range {POWToBigFloatLo} to {POWToBigFloatHi}.
            }
        }

        for (double ii = 0.00001; ii < 100000; ii *= 1.01)
        {
            BigFloat BigFloatToPOW = BigFloat.Pow((BigFloat)ii, 0); // Double->BigFloat->POW->String
            BigFloat POWToBigFloat = (BigFloat)double.Pow(ii, 0); // Double->POW->BigFloat->String

            Assert.Equal(BigFloatToPOW, POWToBigFloat); // Failed on: {ii}^0, is {BigFloatToPOW} but should be 0.
        }

        // Power = 1
        for (double ii = 0.00001; ii < 100000; ii *= 1.23)
        {
            BigFloat BigFloatToPOW = BigFloat.Pow((BigFloat)ii, 1); // Double->BigFloat->POW->String

            Assert.Equal(BigFloatToPOW, (BigFloat)ii); // Failed on: {ii}^1, is {BigFloatToPOW} but should be 0.
        }

        //int m2 = 0, m1 = 0, eq = 0, p1 = 0, p2 = 0, ne = 0;

        for (int jj = 2; jj < 20; jj++)
        {
            for (double ii = 0.00001; ii < 100000; ii *= 1.01)
            {
                BigFloat BigFloatToPOW = BigFloat.Pow((BigFloat)ii, jj);                    // Double->BigFloat->POW->String
                BigFloat POWToBigFloatLo = (BigFloat)double.Pow(Math.BitDecrement(ii), jj); // Double->POW->BigFloat->String
                BigFloat POWToBigFloatHi = (BigFloat)double.Pow(Math.BitIncrement(ii), jj); // Double->POW->BigFloat->String
                Assert.True(BigFloatToPOW.IsGreaterThanUlp(POWToBigFloatLo, 1, true), $"Failed on: {ii}^{jj}, BigFloatToPOW:{BigFloatToPOW}. It should be in the range {POWToBigFloatLo} to {POWToBigFloatHi}.");
                Assert.True(BigFloatToPOW.IsLessThanUlp(POWToBigFloatHi, 1, true), $"Failed on: {ii}^{jj}, BigFloatToPOW:{BigFloatToPOW}. It should be in the range {POWToBigFloatLo} to {POWToBigFloatHi}.");
            }
        }
        {
            // The below TEST has several exceptions from the few that were spot checked the issue was actually with the POW function. 
            // e.g. 0.31832553782759071^2 is 0.10133114803322488, not 0.10133114803322489
            // (note: 97 out of 46300 failed)
            for (int jj = 0; jj < 20; jj++)
                for (double ii = 0.00001; ii < 100000; ii *= 1.01)
                {
                    switch (jj)
                    {
                        case 2:
                            // Spot check: Failure okay because "Double->POW" is the one that is incorrect.
                            // 0.10133114803322488404... (Calculator)
                            // 0.10133114803322489   Double->POW          ->String
                            // 0.10133114803322488   Double->BigFloat->POW->String
                            // 0.10133114803322489   Double->POW->BigFloat->String
                            if (ii == 0.31832553782759071) continue;
                            if (ii == 3.7922202536323169) continue;
                            if (ii == 1266.4144068422818) continue;
                            if (ii == 10650.005497109047) continue;
                            if (ii == 74875.389283707336) continue;
                            break;
                        case 3:
                            if (ii == 0.00015126381262911304) continue;
                            if (ii == 0.0002207736543748362) continue;
                            if (ii == 12487.969014230068) continue;
                            break;
                        case 4:
                            if (ii == 0.00018641630355034525) continue;
                            if (ii == 0.00045194559600055971) continue;
                            if (ii == 0.32797111994930456) continue;
                            if (ii == 340.5293137191391) continue;
                            break;
                        case 5:
                            if (ii == 1.6604260161149265) continue;
                            if (ii == 5980.123493474643) continue;
                            break;
                        case 6:
                            if (ii == 0.0016641256869016213) continue;
                            if (ii == 0.0065045062076691754) continue;
                            if (ii == 0.06414019892333388) continue;
                            // Spot check: Failure okay because "Double->POW" is the one that is incorrect.
                            // 58462000269625.56645480... (Calculator)
                            // 58462000269625.563   Double->POW          ->String
                            // 58462000269625.57    Double->BigFloat->POW->String
                            // 58462000269625.56    Double->POW->BigFloat->String
                            if (ii == 197.00576951306914) continue;
                            if (ii == 9173.376641854227) continue;
                            if (ii == 41627.280567151014) continue;
                            break;
                        case 7:
                            if (ii == 0.7342887581157852) continue;
                            if (ii == 1706.935284624335) continue;
                            if (ii == 69146.16578033564) continue;
                            if (ii == 88675.25532946823) continue;
                            break;
                        case 8:
                            if (ii == 0.000447470887129267) continue;
                            if (ii == 0.4981192227105844) continue;
                            if (ii == 46.54571935386443) continue;
                            break;
                        case 9:
                            if (ii == 4.190615593600832E-05) continue;
                            if (ii == 0.00037038951409555193) continue;
                            if (ii == 0.4981192227105844) continue;
                            if (ii == 1.333979962661673) continue;
                            if (ii == 8.159045117086201) continue;
                            if (ii == 9357.761512355497) continue;
                            if (ii == 15086.827138952829) continue;
                            break;
                        case 10:
                            if (ii == 0.0008890774106083161) continue;
                            if (ii == 0.028648311229272454) continue;
                            if (ii == 4056.734402316945) continue;
                            break;
                        case 11:
                            if (ii == 0.0035449534097784898) continue;
                            if (ii == 0.29105771630835503) continue;
                            if (ii == 2.67698212324289) continue;
                            if (ii == 5862.291435618707) continue;
                            break;
                        case 12:
                            if (ii == 1.2824319950172336E-05) continue;
                            if (ii == 9.106363450393602E-05) continue;
                            if (ii == 0.0005092636098313419) continue;
                            if (ii == 5.010626365612976) continue;
                            if (ii == 116.26423399731596) continue;
                            if (ii == 350.8476924541427) continue;
                            if (ii == 1304.7880297840097) continue;
                            break;
                        case 13:
                            if (ii == 0.000568169289597344) continue;
                            if (ii == 0.019824771765173547) continue;
                            if (ii == 1.5956367649543521) continue;
                            if (ii == 1.7802014314350167) continue;
                            if (ii == 968.0521421510657) continue;
                            break;
                        case 14:
                            if (ii == 7.689208288984288E-05) continue;
                            if (ii == 8.926932114884425E-05) continue;
                            if (ii == 0.0003594964132768501) continue;
                            if (ii == 0.0010634677003891738) continue;
                            if (ii == 0.003241292077635545) continue;
                            if (ii == 19.19895010555303) continue;
                            if (ii == 1848.3663190286366) continue;
                            if (ii == 63223.09306645596) continue;
                            break;
                        case 15:
                            if (ii == 0.00021215914243386032) continue;
                            if (ii == 0.00023203532954525665) continue;
                            if (ii == 0.0027918852288367625) continue;
                            if (ii == 0.004456584328541685) continue;
                            if (ii == 0.18233689278491932) continue;
                            if (ii == 0.3345633394602856) continue;
                            if (ii == 0.9606030724686354) continue;
                            if (ii == 12.64095196668918) continue;
                            if (ii == 27.469258488757564) continue;
                            if (ii == 403.29037524996096) continue;
                            if (ii == 28806.282151995834) continue;
                            break;
                        case 16:
                            if (ii == 2.088246008273344E-05) continue;
                            if (ii == 0.0016476491949521004) continue;
                            if (ii == 0.006188814471422317) continue;
                            if (ii == 1.4020263473894414) continue;
                            if (ii == 3.90712831953763) continue;
                            if (ii == 11.218203029452331) continue;
                            if (ii == 22.51227889872708) continue;
                            if (ii == 26868.139452154428) continue;
                            break;
                        case 17:
                            if (ii == 0.006188814471422317) continue;
                            if (ii == 0.04139900050355379) continue;
                            if (ii == 1371.3453325531723) continue;
                            break;
                        case 18:
                            if (ii == 2.814640117199497E-05) continue;
                            if (ii == 0.0009723708702586616) continue;
                            if (ii == 0.23617301183120165) continue;
                            if (ii == 0.7717448644551382) continue;
                            if (ii == 7.3862771072496205) continue;
                            if (ii == 284.6884022588047) continue;
                            if (ii == 785.5067129683955) continue;
                            if (ii == 18226.530900363294) continue;
                            if (ii == 88675.25532946823) continue;
                            break;
                        case 19:
                            if (ii == 0.0001005909054934069) continue;
                            if (ii == 8.40627234317903) continue;
                            if (ii == 16.7023756465811) continue;
                            if (ii == 32.85728420031187) continue;
                            if (ii == 22913.720600721652) continue;
                            break;
                    }
                    //0.0004343108345321096
                    //    6 7112587273365439443839758e-46 // BigFloat.Pow
                    //    6 7112587273365443207877540e-46 //double.Pow
                    //    6.7112587273365461884310371466766e-21 //exact
                    BigFloat iiAsBF = new(ii, 0);
                    BigFloat BigFloatToPOW = BigFloat.Pow(iiAsBF, jj);  // Double->BigFloat->POW->String
                    BigFloat POWToBigFloat = (BigFloat)double.Pow(ii, jj);    // Double->POW->BigFloat->String
                    if (BigFloatToPOW != POWToBigFloat) Debug.WriteLine($"Failed on: {ii}^{jj}, BigFloatToPOW:{BigFloatToPOW}");
                    //Assert.Equal(BigFloatToPOW, POWToBigFloat); 
                    Assert.True(BigFloatToPOW.EqualsUlp(POWToBigFloat, 50, true), $"Failed on: {ii}^{jj}, BigFloatToPOW:{BigFloatToPOW}."); // Loosened tolerance for reduced default precision

                    // Expected: 6711258727336544e-36
                    // Actual:   6711258727336544e-36
                    //           67112587273365439443839758e-46
                    //           67112587273365443207877540e-46
                }
        }


        BigFloat val, res, ans;
        Assert.Equal(BigFloat.Pow(BigFloat.ZeroWithAccuracy(0), 0), 1);
        Assert.Equal(BigFloat.Pow(BigFloat.OneWithAccuracy(0), 0), 1);
        Assert.Equal(BigFloat.Pow(0, 0), 1);
        Assert.Equal(BigFloat.Pow(1, 0), 1);
        Assert.Equal(BigFloat.Pow(2, 0), 1);
        Assert.Equal(BigFloat.Pow(3, 0), 1);

        Assert.Equal(BigFloat.Pow(BigFloat.ZeroWithAccuracy(0), 1), 0);
        Assert.Equal(BigFloat.Pow(BigFloat.OneWithAccuracy(0), 1), 1);
        Assert.Equal(BigFloat.Pow(0, 1), 0);
        Assert.Equal(BigFloat.Pow(1, 1), 1);
        Assert.Equal(BigFloat.Pow(2, 1), 2);
        Assert.Equal(BigFloat.Pow(3, 1), 3);

        Assert.Equal(BigFloat.Pow(BigFloat.ZeroWithAccuracy(0), 2), 0);
        Assert.Equal(BigFloat.Pow(BigFloat.OneWithAccuracy(0), 2), 1);
        Assert.Equal(BigFloat.Pow(0, 2), 0);
        Assert.Equal(BigFloat.Pow(1, 2), 1);
        Assert.Equal(BigFloat.Pow(2, 2), 4);

        BigFloat three = new(3, binaryPrecision: 0);
        var powThreeSquared = BigFloat.Pow(three, 2);
        Assert.Equal(9.0, (double)powThreeSquared); // Preserve value when re-scaling internal precision
        Assert.True(BigFloat.Pow(three, 2).EqualsZeroExtended(9));
        // 1/26/2025 - Modified BigFloat.CompareTo() and borderline case is now accepted as false. 9/7/2025 - brought back as True with ulp=0
        Assert.True(BigFloat.Pow(three, 2).EqualsUlp(10)); // 9 == 10 is false, but with 9 being 10|01 then it is true
                                                           //      1010
                                                           //   - 10|01  <-- 11^10 = 10|01
                                                           //   ------
                                                           //      0|01 <-- so true is correct result

        Assert.Equal(BigFloat.Pow(0, 3), 0);
        Assert.Equal(BigFloat.Pow(1, 3), 1);
        Assert.Equal(BigFloat.Pow(2, 3), 8);
        Assert.Equal(BigFloat.Pow(3, 3), 27);

        Assert.Equal(BigFloat.Pow(-0, 3), -0);
        Assert.Equal(BigFloat.Pow(-1, 3), -1);
        Assert.Equal(BigFloat.Pow(-2, 3), -8);
        Assert.Equal(BigFloat.Pow(-3, 3), -27);

        Assert.True(BigFloat.Pow(BigFloat.Parse("0.5"), 2).EqualsZeroExtended(BigFloat.Parse("  0.25")));
        Assert.True(BigFloat.Pow(BigFloat.Parse("1.5"), 2).EqualsZeroExtended(BigFloat.Parse("  2.25")));
        Assert.True(BigFloat.Pow(BigFloat.Parse("2.5"), 2).EqualsZeroExtended(BigFloat.Parse("  6.25")));
        Assert.True(BigFloat.Pow(BigFloat.Parse("3.5"), 2).EqualsZeroExtended(BigFloat.Parse(" 12.25")));
        Assert.True(BigFloat.Pow(BigFloat.Parse("0.5"), 3).EqualsZeroExtended(BigFloat.Parse(" 0.125")));
        Assert.True(BigFloat.Pow(BigFloat.Parse("1.5"), 3).EqualsZeroExtended(BigFloat.Parse(" 3.375")));
        Assert.True(BigFloat.Pow(BigFloat.Parse("2.5"), 3).EqualsZeroExtended(BigFloat.Parse("15.625")));
        Assert.True(BigFloat.Pow(BigFloat.Parse("3.5"), 3).EqualsZeroExtended(BigFloat.Parse("42.875")));
        Assert.True(BigFloat.Pow(BigFloat.Parse("0.5"), 4).EqualsZeroExtended(BigFloat.Parse(" 0.0625")));
        Assert.True(BigFloat.Pow(BigFloat.Parse("1.5"), 4).EqualsZeroExtended(BigFloat.Parse(" 5.0625")));
        Assert.True(BigFloat.Pow(BigFloat.Parse("2.5"), 4).EqualsZeroExtended(BigFloat.Parse("39.0625")));
        Assert.True(BigFloat.Pow(BigFloat.Parse("3.5"), 4).EqualsZeroExtended(BigFloat.Parse("150.0625")));

        // Test (poser < 3) section...
        Assert.True(BigFloat.Pow(new BigFloat("3.000"), 0).EqualsZeroExtended(new BigFloat("1.00")));
        Assert.True(BigFloat.Pow(new BigFloat("3.000"), 1).EqualsZeroExtended(new BigFloat("3.00")));
        Assert.True(BigFloat.Pow(new BigFloat("3.000"), -1).EqualsUlp(new BigFloat("0.3333")));
        Assert.True(BigFloat.Pow(new BigFloat("3.000"), 2).EqualsZeroExtended(new BigFloat("9.00")));
        Assert.True(BigFloat.Pow(new BigFloat("3.000"), -2).EqualsUlp(new BigFloat("0.1111")));
        Assert.True(BigFloat.Pow(new BigFloat("-3.000"), 0).EqualsZeroExtended(new BigFloat("1.00")));
        Assert.True(BigFloat.Pow(new BigFloat("-3.000"), 1).EqualsZeroExtended(new BigFloat("-3.00")));
        Assert.True(BigFloat.Pow(new BigFloat("-3.000"), -1).EqualsUlp(new BigFloat("-0.3333")));
        Assert.True(BigFloat.Pow(new BigFloat("-3.000"), 2).EqualsZeroExtended(new BigFloat("9.00")));
        Assert.True(BigFloat.Pow(new BigFloat("-3.000"), -2).EqualsUlp(new BigFloat("0.1111")));

        // Test (value._size < 53) where result <1e308 section...
        Assert.Equal(BigFloat.Pow(new BigFloat("3.000"), 3), new BigFloat("27.0")); //Pow(3.000,3)
        BigFloat t = BigFloat.Pow(new BigFloat("3.000"), -3);
        Assert.False(t == new BigFloat("27.0")); //Pow(3.000,-3) // not equal to 27!
        Assert.True(t.EqualsUlp(new BigFloat("0.037"))); // Pow(3.000,-3)
        Assert.Equal(BigFloat.Pow(new BigFloat("-3.000"), 3), new BigFloat("-27.0"));
        Assert.True(BigFloat.Pow(new BigFloat("-3.000"), -3).EqualsUlp(new BigFloat("-0.037")));
        Assert.True(BigFloat.Pow(new BigFloat("3.0"), 7).EqualsZeroExtended(BigFloat.SetPrecisionWithRound(new BigFloat("2187"), 2)));

        BigFloat temp = new("1234.56");
        BigFloat powersOf2 = temp * temp;  // 2
        BigFloat total = powersOf2 * temp; // 2+1
        Assert.Equal(BigFloat.Pow(temp, 3), total);

        powersOf2 *= powersOf2;  // 4
        total *= powersOf2;  // 1+2+4
        Assert.Equal(BigFloat.Pow(temp, 7), total);

        powersOf2 *= powersOf2; // 8
        total *= powersOf2;  // 1+2+4+8
        Assert.Equal(BigFloat.Pow(temp, 15), total);

        // Test (value._size < 53) where result >1e308 section...
        temp = new BigFloat("12345123451234.321234");
        _ = new BigFloat("1.8814224057326597649226680826726e39");

        powersOf2 = temp * temp;  // 2
        total = powersOf2 * temp; // 2+1
        t = BigFloat.Pow(temp, 3);
        Assert.Equal(t, total);

        powersOf2 *= powersOf2;  // 4
        total *= powersOf2;  // 1+2+4
        Assert.Equal(BigFloat.Pow(temp, 7), total);

        powersOf2 *= powersOf2; // 8
        total *= powersOf2;  // 1+2+4+8
        Assert.Equal(BigFloat.Pow(temp, 15), total);

        powersOf2 *= powersOf2; // 8
        total *= powersOf2;  // 1+2+4+8+16
        Assert.Equal(BigFloat.Pow(temp, 31), total);

        powersOf2 *= powersOf2; // 8
        total *= powersOf2;  // 1+2+4+8+16+32
        Assert.Equal(BigFloat.Pow(temp, 63), total);

        val = new BigFloat("100");
        ans = new BigFloat("1.00000000e+4");
        res = BigFloat.Pow(val, 2);
        Assert.True(res.EqualsZeroExtended(ans));

        val = new BigFloat("100");
        ans = new BigFloat("1.00000000e+004");
        res = BigFloat.Pow(val, 2);
        Assert.True(res.EqualsZeroExtended(ans));

        val = new BigFloat("100");
        ans = new BigFloat("1.00000000e+10");
        res = BigFloat.Pow(val, 5);
        Assert.True(res.EqualsZeroExtended(ans));

        val = new BigFloat("100");
        ans = new BigFloat("1.00000000e+20");
        res = BigFloat.Pow(val, 10);
        Assert.True(res.EqualsUlp(ans, 1, true));

        val = new BigFloat("100");
        ans = new BigFloat("1.00000000e+50");
        res = BigFloat.Pow(val, 25);
        Assert.True(res.EqualsUlp(ans, 1, true));

        val = new BigFloat("100");
        ans = new BigFloat("1.00000000e+100");
        res = BigFloat.Pow(val, 50);
        Assert.True(res.EqualsUlp(ans, 1, true));

        val = new BigFloat("100");
        ans = new BigFloat("1.00000000e+200");
        res = BigFloat.Pow(val, 100);
        Assert.True(res.EqualsUlp(ans, 1, true));

        val = new BigFloat("10000");
        ans = new BigFloat("1.00000000e+400");
        res = BigFloat.Pow(val, 100);
        Assert.True(res.EqualsUlp(ans, 1, true));

        val = new BigFloat("10000");
        ans = new BigFloat("1.00000000e+404");
        res = BigFloat.Pow(val, 101);
        Assert.True(res.EqualsUlp(ans, 1, true));

        val = new BigFloat("1000000");
        ans = new BigFloat("1.00000000e+600");
        res = BigFloat.Pow(val, 100);
        Assert.True(res.EqualsUlp(ans, 1, true));

        //100000000 ^ 100 = 1e800
        val = new BigFloat("100000000");
        ans = new BigFloat("1.00000000e+800");
        res = BigFloat.Pow(val, 100);
        Assert.True(res.EqualsUlp(ans, 4, true)); //future: best if this was ulp=1 (maybe Pow() can be improved by carrying more bits internally)

        val = new BigFloat("251134829809281403347287120873437924350329252743484439244628997274301027607406903709343370034928716748655001465051518787153237176334136103968388536906997846967216432222442913720806436056149323637764551144212026757427701748454658614667942436236181162060262417445778332054541324179358384066497007845376000000000");
        ans = new BigFloat("3977661265727370646164382745815958843302188517471965189893434922009047537190451877703740902159146534965992723684527213372715533648556050225422591189494307738252426050586022456968749396743370251107825006495655367797596033120686867916677969515616935955863424110707194771522658744473878936730641735457080954893517240325488044863454926450050687281546176646361367290520778674503774201622345368235737880332687362707736058334095919166701217584693241724606437482275142212277459939159466552467698554309687272011543990419922147985905879844396837235707743029445203529407384854445983434774764735165902712194088629758509116746743667775517514093709151768330088194745017249862052652730463435114940923284596882900104948447693225710955686584487817828903401368856724008588833285607979659918255347098163069836063394889011881934505218702028363328246421324504186178192235330491778096605105755932954003304144341511026325602075482238436383070209267880997484038656717044750692713815373938405156989374786793432497473906092546501458437428438216202618417551470658478891535448005280771399389018190173804425598431764287265584259147856153612897385018321811651701507897193532934857422453280764948621448514983017483281056846053376000000000000000000000000000000000000");
        res = BigFloat.Pow(val, 4);
        Assert.True(res.EqualsUlp(ans, 1, true));
    }

    [Fact]
    public void Verify_PowMostSignificantBits_Accurate_vs_Approx_version()
    {
        int maxValBitSize = 4200;
        int maxWantedBitSize = 4200;
        int maxExpSize = 17;
        int runCount = TestTargetInMillseconds * MaxDegreeOfParallelism;

        int roundFailsAllowed = (int)(runCount * 0.01);

        ParallelOptions parallelOptions = new() { MaxDegreeOfParallelism = MaxDegreeOfParallelism };
        _ = Parallel.For(2, runCount, parallelOptions, x =>
        {
            int wantedBits = 1 + _rand.Next(1, maxWantedBitSize);
            BigInteger val = GenerateLogUniformRandomBigInteger(maxValBitSize);
            int exp = GenerateLogUniformRandomInt(maxExpSize);

            int valSize = (int)val.GetBitLength();
            //if ((long)exp * Math.Max(valSize, wantedBits) >= int.MaxValue)   return;

            bool roundDown = false;
            // Answer Setup using accurate version of PowMostSignificantBits
            (BigInteger resAccur, int shiftedAccur) = BigIntegerTools.PowMostSignificantBitsApprox(val, exp, valSize, wantedBits, /*extraAccurate:*/ true, roundDown);
            (BigInteger resApprx, int shiftedApprx) = BigIntegerTools.PowMostSignificantBitsApprox(val, exp, valSize, wantedBits, /*extraAccurate:*/ false, roundDown);

            if (val.IsZero)
            {
                Assert.Equal(0, resAccur); // When input value is zero the result is always zero.
                Assert.Equal(0, resApprx); // When input value is zero the result is always zero.
                Assert.Equal(0, shiftedAccur); // When input value is zero, amount result shifted should is zero.
                Assert.Equal(0, shiftedApprx); // When input value is zero, amount result shifted should is zero.
                return;
            }

            Assert.Equal(wantedBits, resAccur.GetBitLength()); // Output length and wantedBits do not match.
            Assert.Equal(wantedBits, resApprx.GetBitLength()); // Output length and wantedBits do not match.

            if (resAccur == resApprx && shiftedAccur == shiftedApprx)
            {
                return;
            }

            Assert.True(resAccur == resApprx ^ shiftedAccur == shiftedApprx); // Fail - PowMostSignificantBits(exact:true vs false)- when shiftedAccur is different " +                "then shiftedAnswr, then resAccur and ansAnswr should not be equal.


            if (shiftedAccur != shiftedApprx)
            {
                Assert.True(Math.Abs(shiftedAccur - shiftedApprx) > 1); // Fail - PowMostSignificantBits(exact:true vs false)- The shifted difference should never be over 1.

                Assert.True(roundFailsAllowed <= 0); // Fail - more round-ups/downs then expected.

                // lets check to see if resAccur rounded up/down
                if (shiftedAccur < shiftedApprx)
                { // 11111111111  100000000000
                    // 'shiftedAccur' is one smaller then 'shiftedAnswr'
                    // the shift indicates it did so lets make sure resAccur is correct.
                    Assert.Equal((resAccur + 1) >> 1, resApprx); // Shift amount is incorrect.
                }
                else // 'shiftedAccur' is one larger then 'shiftedAnswr'
                {  // 100000000000  11111111111
                    // the shift indicates it SHOULD HAVE but didn't. Lets make sure resAccur is correct.
                    Assert.Equal((resApprx + 1) >> 1, resAccur); // Shift amount is incorrect.
                }

                roundFailsAllowed--;
            }
        }); // Parallel.For
    }

    [Fact]
    public void Verify_PowMostSignificantBits_Accurate_vs_Exact_version()
    {
#if DEBUG
        int maxValBitSize = 1650;
        int maxWantedBitSize = 1650;
        int maxExpSize = 10;
        int runCount = TestTargetInMillseconds * MaxDegreeOfParallelism / 8;
#else
        int maxValBitSize = 2050;
        int maxWantedBitSize = 2050;
        int maxExpSize = 11;
        int runCount = (TestTargetInMillseconds * MaxDegreeOfParallelism) / 256;
#endif

        int roundFailsAllowed = 1;

        ParallelOptions parallelOptions = new() { MaxDegreeOfParallelism = MaxDegreeOfParallelism };
        _ = Parallel.For(2, runCount, parallelOptions, x =>
        {
            int wantedBits = 1 + _rand.Next(1, maxWantedBitSize);
            BigInteger val = GenerateLogUniformRandomBigInteger(maxValBitSize);
            int exp = GenerateLogUniformRandomInt(maxExpSize);

            int valSize = (int)val.GetBitLength();
            //if ((long)exp * Math.Max(valSize, wantedBits) >= int.MaxValue)   return;

            bool roundDown = false;
            // Answer Setup using accurate version of PowMostSignificantBits
            (BigInteger resAccur, int shiftedAccur) = BigIntegerTools.PowMostSignificantBitsApprox(val, exp, valSize, wantedBits, /*extraAccurate:*/ true, roundDown);
            BigInteger ansAnswr = PowAccurate(val, exp, out int shiftedAnswr, wantedBits, roundDown);

            if (val.IsZero)
            {
                Assert.Equal(0, resAccur); // When input value is zero the result is always zero.
                Assert.Equal(0, ansAnswr); // When input value is zero the result is always zero.
                Assert.Equal(0, shiftedAccur); // When input value is zero, amount result shifted should is zero.
                Assert.Equal(0, shiftedAnswr); // When input value is zero, amount result shifted should is zero.
                return;
            }

            Assert.Equal(wantedBits, resAccur.GetBitLength()); // Output length and wantedBits do not match.
            Assert.Equal(wantedBits, ansAnswr.GetBitLength()); // Output length and wantedBits do not match.

            // The following shift amounts could fail but it's extremely unlikely.
            Assert.Equal(shiftedAccur, shiftedAnswr); // Shift amount is incorrect.


            if (wantedBits == 1)
            {
                Assert.Equal(resAccur, 1); // When wantedBits is 1 result is 1 (except if input is zero).
                Assert.Equal(ansAnswr, 1); // When wantedBits is 1 result is 1 (except if input is zero).
                return;
            }
            if (val.IsOne)
            {
                Assert.Equal(resAccur, BigInteger.One << ((int)resAccur.GetBitLength() - 1)); // If input is 1, then output should be in the form 1000...
                Assert.Equal(ansAnswr, BigInteger.One << ((int)ansAnswr.GetBitLength() - 1)); // If input is 1, then output should be in the form 1000...
                return;
            }
            if (exp == 0)
            {
                Assert.Equal(resAccur, BigInteger.One << ((int)resAccur.GetBitLength() - 1)); // When exp is 0, then output should be in the form 1000...
                Assert.Equal(ansAnswr, BigInteger.One << ((int)ansAnswr.GetBitLength() - 1)); // When exp is 0, then output should be in the form 1000...
                return;
            }

            if (resAccur == ansAnswr && shiftedAccur == shiftedAnswr)
            {
                return;
            }

            Assert.True(resAccur == ansAnswr ^ shiftedAccur == shiftedAnswr); // Fail - PowMostSignificantBits(exact:true vs false)- when shiftedAccur is different " +                "then shiftedAnswr, then resAccur and ansAnswr should not be equal.


            // while possible, it is extremely unlikely.
            if (shiftedAccur != shiftedAnswr)
            {
                Assert.True(Math.Abs(shiftedAccur - shiftedAnswr) > 1); // Fail - PowMostSignificantBits(exact:true vs false)- The shifted difference should never be over 1.

                Assert.True(roundFailsAllowed <= 0); // Fail - more then one round-ups for PowMostSignificantBits(exact:true)

                // lets check to see if resAccur rounded up/down
                if (shiftedAccur < shiftedAnswr)
                { // 11111111111  100000000000
                    // 'shiftedAccur' is one smaller then 'shiftedAnswr'
                    // the shift indicates it did so lets make sure resAccur is correct.
                    Assert.Equal((resAccur + 1) >> 1, ansAnswr); // Shift amount is incorrect.
                }
                else // 'shiftedAccur' is one larger then 'shiftedAnswr'
                {  // 100000000000  11111111111
                    // the shift indicates it SHOULD HAVE but didn't. Lets make sure resAccur is correct.
                    Assert.Equal((ansAnswr + 1) >> 1, resAccur); // Shift amount is incorrect.
                }

                roundFailsAllowed--;
            }
        }); // Parallel.For

        // For testing only (SLOWWWWWW)
        static BigInteger PowAccurate(BigInteger value, int exp, out int shifted, int wantedBits, bool roundDown = false)
        {
            // Handle simple edge-cases first
            if (value == 0)
            {
                shifted = 0;
                return BigInteger.Zero;
            }
            if (exp == 0)
            {
                shifted = wantedBits - 1;
                return BigInteger.One << shifted;
            }

            // Compute the power
            BigInteger res = BigInteger.Pow(value, exp);

            // Determine how many bits will be kept vs. shifted out
            int bitLen = (int)res.GetBitLength();
            shifted = bitLen - wantedBits;

            // RightShiftWithRound needs the full number to decide on rounding
            // so do not shift 'res' first. Let the rounding function handle it.
            if (roundDown)
            {
                return res >> shifted;
            }

            //return BigIntegerTools.RightShiftWithRound(res, shifted);
            (BigInteger result, bool carried) = BigIntegerTools.RoundingRightShiftWithCarry(res, shifted);
            if (carried)
            {
                shifted++;
            }

            return result;
        }
    }

    private static BigInteger GenerateLogUniformRandomBigInteger(int maxNumberOfBits)
    {
        byte[] data = new byte[(maxNumberOfBits / 8) + 1];
        _rand.NextBytes(data);
        data[^1] >>= 8 - (maxNumberOfBits % 8);
        return new(data, true);
    }

    private static int GenerateLogUniformRandomInt(int maxLengthInBits)
    {
        return (int)_rand.NextInt64(0, maxValue: (long)1 << _rand.Next(Math.Min(31, maxLengthInBits)));
    }

    [Fact]
    public void Verify_BigFloatConstants()
    {
        // BigFloat.Zero  BigFloat.One
        Assert.Equal(BigFloat.ZeroWithAccuracy(0), 0); // Failed on: BigFloat.ZeroWithNoPrecision == 0
        Assert.Equal(BigFloat.OneWithAccuracy(0), 1); // Failed on: BigFloat.One == 1
        Assert.Equal(BigFloat.ZeroWithAccuracy(0), BigFloat.OneWithAccuracy(0) - BigFloat.OneWithAccuracy(0)); // Failed on: BigFloat.ZeroWithNoPrecision == BigFloat.One - BigFloat.One
        Assert.Equal(BigFloat.ZeroWithAccuracy(0), BigFloat.ZeroWithAccuracy(0)); // Failed on: BigFloat.ZeroWithNoPrecision == BigFloat.ZeroWithNoPrecision
        Assert.Equal(BigFloat.OneWithAccuracy(0) - BigFloat.ZeroWithAccuracy(0), BigFloat.ZeroWithAccuracy(0) + BigFloat.OneWithAccuracy(0)); // Failed on: BigFloat.ZeroWithNoPrecision - BigFloat.ZeroWithNoPrecision == BigFloat.ZeroWithNoPrecisionBigFloat.One
    }

    [Fact]
    public void Verify_Math_Modulus()
    {
        ModVerify(new BigFloat("1.000"), new BigFloat("1.000"), new BigFloat("0.000"));
        ModVerify(new BigFloat("1.000"), new BigFloat("2.000"), new BigFloat("1.000"));
        ModVerify(new BigFloat("2.000"), new BigFloat("1.000"), new BigFloat("0.000"));
        ModVerify(new BigFloat("3.000"), new BigFloat("2.000"), new BigFloat("1.000"));
        ModVerify(new BigFloat("4.000"), new BigFloat("2.000"), new BigFloat("0.000"));
        ModVerify(new BigFloat(14), new BigFloat(10), new BigFloat(4));
        ModVerify(new BigFloat("0.14"), new BigFloat("0.10"), new BigFloat("0.04"));

        //     1111000010100011110101110000101001001 129192616265 actual mod output
        //     1111010111000010100011110101110000101 131941395333 hand written expected result of 0.24
        //     11111================================ (remove 32 bits) hand written expected result of 0.24(rounded version)
        // 0.00111100001010001111010111000010100011110101110000101000111101  precision answer of 0.235 if 1.555 and 0.44 were exact.  
        // for this to work we would need to not carry the extra bits in the:  precision=Log2(number)+extra bits 
        ModVerify(new BigFloat("1.555"), new BigFloat("0.44"), new BigFloat("0.235"));
        ModVerify(new BigFloat("1.555"), new BigFloat("0.444"), new BigFloat("0.223"));
        ModVerify(new BigFloat("1.555"), new BigFloat("0.4444"), new BigFloat("0.2218"));
        ModVerify(new BigFloat("1.555"), new BigFloat("0.44444"), new BigFloat("0.22168")); // 0.22168

        ModVerify(new BigFloat("11"), new BigFloat("0.333"), new BigFloat("0.011"));
        ModVerify(new BigFloat("11.000"), new BigFloat("0.33300"), new BigFloat("0.011"));

        // The next line fails because the result has zero precision remaining and is "around zero". "around zero" does not equal "0.011".
        ModVerify(new BigFloat("3"), new BigFloat("0.222"), new BigFloat("0.114"));
        ModVerify(new BigFloat("3.000"), new BigFloat("0.2220"), new BigFloat("0.1140"));

        //  101011_.  (86)   (aka 101011|0.) 
        // % 1101__.  (52)   (a    1101|00.)
        //=========
        //   100010.  (34)   (aka  1000|10.) 
        //     --  (out of precision digits)
        BigFloat v = new(0b101011, 1, false, 0);
        BigFloat w = new(0b1101, 2, false, 0);
        ModVerify(v, w, new BigFloat(0b100010, 0, false, 0)); // 1000.1<<2 == 100010<<0

        ModVerify(new BigFloat("-1.000"), new BigFloat("+1.000"), new BigFloat("0.000"));
        ModVerify(new BigFloat("+1.000"), new BigFloat("-1.000"), new BigFloat("0.000"));
        ModVerify(new BigFloat("-1.000"), new BigFloat("-1.000"), new BigFloat("0.000"));

        ModVerify(new BigFloat("-1.000"), new BigFloat("+2.000"), new BigFloat("-1.000"));
        ModVerify(new BigFloat("+1.000"), new BigFloat("-2.000"), new BigFloat("+1.000"));
        ModVerify(new BigFloat("-1.000"), new BigFloat("-2.000"), new BigFloat("-1.000"));

        ModVerify(new BigFloat("-0.14"), new BigFloat("+0.10"), new BigFloat("-0.04"));
        ModVerify(new BigFloat("+0.14"), new BigFloat("-0.10"), new BigFloat("+0.04"));
        ModVerify(new BigFloat("-0.14"), new BigFloat("-0.10"), new BigFloat("-0.04"));

        ///////////////////////////// Modulus vs Remainder /////////////////////////////
        // Note: "%" is Remainder (not Mod) 
        // For positive numbers Mod and Remainder are the same.
        Assert.Equal(BigFloat.Mod(new BigFloat(-2), new BigFloat(10)), 8); // -2 mod 10 should be 8.
        Assert.Equal(BigFloat.Remainder(new BigFloat(-2), new BigFloat(10)), -2); // -2 % 10 should be -2.
        Assert.Equal(BigFloat.Mod(new BigFloat(-2), new BigFloat(-10)), -2); // -2 mod -10 should be -2.
        Assert.Equal(BigFloat.Remainder(new BigFloat(-2), new BigFloat(-10)), -2); // -2 % -10 should be -2.
        Assert.Equal(BigFloat.Mod(new BigFloat(2), new BigFloat(-10)), -8); // 2 mod -10 should be -8.
        Assert.Equal(BigFloat.Remainder(new BigFloat(2), new BigFloat(-10)), 2); // 2 % -10 should be 2.

        Assert.Equal(BigFloat.Mod(new BigFloat(-7), new BigFloat(5)), 3); // -7 mod 5 should be 3.
        Assert.Equal(BigFloat.Remainder(new BigFloat(-7), new BigFloat(5)), -2); // -7 % 5 should be -2.
        Assert.Equal(BigFloat.Mod(new BigFloat(-7), new BigFloat(-5)), -2); // -7 mod -5 should be -2.
        Assert.Equal(BigFloat.Remainder(new BigFloat(-7), new BigFloat(-5)), -2); // -7 % -5 should be -2.
        Assert.Equal(BigFloat.Mod(new BigFloat(7), new BigFloat(-5)), -3); // 7 mod -5 should be -3.
        Assert.Equal(BigFloat.Remainder(new BigFloat(7), new BigFloat(-5)), 2); // 7 % -5 should be 2.

        static void ModVerify(BigFloat inputVal0, BigFloat inputVal1, BigFloat expect)
        {
            BigFloat output = inputVal0 % inputVal1;
            Assert.True(output.EqualsUlp(expect, 2, true), $"Mod ({inputVal0} % {inputVal1}) was {output} but expected {expect}.");
        }
    }

    [Fact]
    public void Verify_CharToBigFloat()
    {
        if (TestTargetInMillseconds < 3)
        {
            CharChecker(0, 0);
            CharChecker(-1, 0);
            CharChecker(1, 0);
            CharChecker(-2, 0);
            CharChecker(2, 0);
            CharChecker(-127, 0);
            CharChecker(127, 0);
            CharChecker(-128, 0);
            CharChecker(128, 0);
            CharChecker(-255, 0);
            CharChecker(255, 0);
            CharChecker(-256, 0);
            CharChecker(256, 0);
            CharChecker(-32767, 0);
            CharChecker(32767, 0);
            CharChecker(-32768, 0);
            CharChecker(32768, 0);
            CharChecker(-65535, 0);
            CharChecker(65535, 0);
            CharChecker(-65536, 0);
            CharChecker(65536, 0);
        }
        else if (TestTargetInMillseconds < 10)
        {
            for (int i = -256; i <= 256; i++)
            {
                CharChecker(i, 0);
            }
            for (int i = 8; i < 34; i++)
            {
                CharChecker(-((1 << i) - 1), 0);
                CharChecker(-(1 << i), 0);
                CharChecker((1 << i) - 1, 0);
                CharChecker(1 << i, 0);
            }
        }
        else
        {
            for (int i = -65536; i <= 65536; i++)
            {
                CharChecker(i, 0);
            }
            for (int i = 16; i < 34; i++)
            {
                CharChecker(-((1 << i) - 1), 0);
                CharChecker(-(1 << i), 0);
                CharChecker((1 << i) - 1, 0);
                CharChecker(1 << i, 0);
            }
        }
    }

    private static void CharChecker(long input, int scale = 0)
    {
        BigFloat res;

        // char -> BigFloat -> char
        if (input is >= char.MinValue and <= char.MaxValue)
        {
            res = new((char)input, scale);
            Assert.Equal(res << scale, input);
        }

        // byte -> BigFloat -> byte
        if (input is >= byte.MinValue and <= byte.MaxValue)
        {
            res = new((byte)input, scale);
            Assert.Equal(res << scale, input);
        }

        // short -> BigFloat -> short
        if (input is >= short.MinValue and <= short.MaxValue)
        {
            res = new((short)input, scale);
            Assert.Equal(res << scale, input);
        }

        // ushort -> BigFloat -> ushort
        if (input is >= ushort.MinValue and <= ushort.MaxValue)
        {
            res = new((int)input, scale);
            Assert.Equal(res << scale, input);
        }

        // long -> BigFloat -> long
        res = new(input, scale);
        Assert.Equal(res << scale, input);
    }

    [Fact]
    public void IsIntegerInLineWithCeiling()
    {
        // Future: more work need to be done here. The solution to when a BigFloat (with 32 guard bits) is an integer is not that clear cut.

        BigFloat bf, ceil;
        bf = new BigFloat("0b101010101|1010101010101010.010"); //[9]|[16].[3]
        Assert.True(bf.IsInteger);
        ceil = bf.Ceiling();
        Assert.True(ceil.EqualsUlp((long)bf));

        bf = new BigFloat("0b101010101|10101010101010.1");     //[9]|[14].[1]
        ceil = bf.Ceiling();
        Assert.True(bf.IsInteger);
        Assert.True(ceil.EqualsUlp((long)bf));

        bf = new BigFloat("0b101010101|10101010101010.0");     //[9]|[14].[1]
        Assert.True(bf.IsInteger);
        Assert.True(ceil.EqualsUlp((long)bf));

        bf = new BigFloat("0b1|0.1");     //[1]|[1].[1]
        ceil = bf.Ceiling();
        Assert.True(bf.IsInteger);
        Assert.True(ceil.EqualsUlp((long)bf));

        bf = new BigFloat("0b10|.1");     //[2]|[0].[1]
        ceil = bf.Ceiling();
        Assert.False(bf.IsInteger);
        Assert.True(ceil.EqualsUlp(3));

        bf = new BigFloat("0b1010101010101010101010|.0");     //[23]|[0].[1]
        ceil = bf.Ceiling();
        Assert.True(bf.IsInteger);
        Assert.True(ceil.EqualsUlp((long)bf));
    }

    [Theory]
    [InlineData("0b101|0.010")]
    [InlineData("0b1010|.010")]
    [InlineData("0b1010.|010")]
    [InlineData("0b1010.0|10")]
    [InlineData("0b101|0.10")]
    [InlineData("0b1010|.10")]
    [InlineData("0b1010.|10")]
    [InlineData("0b1010.1|0")]
    [InlineData("0b1|1.11")]
    [InlineData("0b11|.11")]
    [InlineData("0b11.|11")]
    [InlineData("0b11.1|1")]
    [InlineData("0b|010.00")]
    [InlineData("0b|10.00")]
    [InlineData("0b1|0.00")]
    [InlineData("0b10|.00")]
    [InlineData("0b10.|00")]
    [InlineData("0b10.0|0")]

    public void IsIntegerConsistentWithCeilingAndFloor(string input)
    {
        BigFloat bf = new(input);
        Assert.True(bf.IsInteger == (bf.Ceiling() == bf.Floor()));
    }

    [Fact]
    public void IsIntegerChecker()
    {
        BigFloat bf;
        bf = new BigFloat(0);
        Assert.True(bf.IsInteger, @"{bf}.IsInteger is true - zero is considered an integer.");
        bf = new BigFloat(1);
        Assert.True(bf.IsInteger);
        bf = new BigFloat(-1);
        Assert.True(bf.IsInteger);
        bf = new BigFloat("1.000");
        Assert.True(bf.IsInteger);
        bf = new BigFloat(1.000);
        Assert.True(bf.IsInteger);
        bf = new BigFloat(11.0000000);
        Assert.True(bf.IsInteger);
        bf = new BigFloat("-11.0000000");
        Assert.True(bf.IsInteger);
        bf = new BigFloat(int.MaxValue);
        Assert.True(bf.IsInteger);
        bf = new BigFloat(int.MinValue);
        Assert.True(bf.IsInteger);
        bf = new BigFloat(double.MaxValue);
        Assert.True(bf.IsInteger); // MaxValue should be considered an integer
        bf = new BigFloat(double.MinValue);
        Assert.True(bf.IsInteger); // MinValue should be considered an integer

        bf = new BigFloat("0b101010101|1010101010101010.010");
        Assert.True(bf.IsInteger);
        bf = new BigFloat("0b101010101|1010101010101010.1010");
        Assert.True(bf.IsInteger);
        bf = new BigFloat("0b101010101|101010101010101.01010");
        Assert.True(bf.IsInteger);
        bf = new BigFloat("0b101010101|101010101010101.1010");
        Assert.True(bf.IsInteger);
        bf = new BigFloat("0b101010101|10101010101010.101010");
        Assert.True(bf.IsInteger);
        bf = new BigFloat("0b101010101|10101010101010.001010");
        Assert.True(bf.IsInteger);

        // bf = new BigFloat(double.Epsilon); Assert.False(bf.IsInteger); // odd case with not a good answer
        bf = new BigFloat(double.E); Assert.False(bf.IsInteger);
        bf = new BigFloat(double.Pi); Assert.False(bf.IsInteger);
        bf = new BigFloat(0.001); Assert.False(bf.IsInteger);
        bf = new BigFloat(-0.001); Assert.False(bf.IsInteger);
        bf = new BigFloat(-0.002); Assert.False(bf.IsInteger);
        bf = new BigFloat("-0.002"); Assert.False(bf.IsInteger);
        bf = new BigFloat("-0.9999999"); Assert.False(bf.IsInteger);
        bf = new BigFloat("-1.0000001"); Assert.False(bf.IsInteger);
        bf = new BigFloat("+0.9999999"); Assert.False(bf.IsInteger);
        bf = new BigFloat("+1.0000001"); Assert.False(bf.IsInteger);
        bf = new BigFloat("-0.9999999999999"); Assert.False(bf.IsInteger);
        bf = new BigFloat("-1.0000000000001"); Assert.False(bf.IsInteger);
        bf = new BigFloat("+0.9999999999999"); Assert.False(bf.IsInteger);
        bf = new BigFloat("+1.0000000000001"); Assert.False(bf.IsInteger);

        // 22.111 / 22.111 = 1 -> Is Integer
        bf = new BigFloat(22.111) / new BigFloat(22.111);
        Assert.True(bf.IsInteger);

        // 22.111 / 22.111 = 1 -> Is Integer
        bf = new BigFloat("22.111") / new BigFloat(22.111);
        Assert.True(bf.IsInteger);

        // 22.000 / 22.111 -> Is Not Integer
        bf = new BigFloat("22.000") / new BigFloat("22.111"); Assert.False(bf.IsInteger);

        // 22.500 + 22.5 -> Is Integer
        bf = new BigFloat("22.5") + new BigFloat(22.5);
        Assert.True(bf.IsInteger);

        // 22.500 - 22.5 -> Is Integer
        bf = new BigFloat("22.5") - new BigFloat(22.5);
        Assert.True(bf.IsInteger);

        // 22.500 * 2 -> Is Integer
        bf = new BigFloat("22.5") * new BigFloat(2);
        Assert.True(bf.IsInteger);

        // 22.501 * 2 -> Is Integer
        bf = new BigFloat("22.501") * new BigFloat(2);
        Assert.False(bf.IsInteger);
    }

    [Fact]
    public void Verify_TestHiLow64Bits()
    {
        // BigFloat to test, Dec/Display, low64WithGuardBits, low64, high64 
        TestHiLow64Bits(new BigFloat((BigInteger)0x0, 0, true), "0.00000", "0000000000000000", "0000000000000000", "0000000000000000");

        // 0.00001
        TestHiLow64Bits(new BigFloat((BigInteger)0x1, 0, true), "0.00001", "0000000000000001", "0000000000000000", "8000000000000000");

        // 0.1000000
        TestHiLow64Bits(new BigFloat((BigInteger)0x10000000, 0, true), "0.1000000", "0000000010000000", "0000000000000000", "8000000000000000");

        // 0.999999
        TestHiLow64Bits(new BigFloat((BigInteger)0xFFFFFFFF, 0, true), "0.999999", "00000000FFFFFFFF", "0000000000000000", "FFFFFFFF00000000");

        // 1.000000
        TestHiLow64Bits(new BigFloat((BigInteger)0x100000000, 0, true), "1.00000", "0000000100000000", "0000000000000001", "8000000000000000");

        // 1.500000
        TestHiLow64Bits(new BigFloat((BigInteger)0x180000000, 0, true), "1.50000", "0000000180000000", "0000000000000001", "C000000000000000");

        // 1.99999999
        TestHiLow64Bits(new BigFloat((BigInteger)0x1FFFFFFFF, 0, true), "1.999999", "00000001FFFFFFFF", "0000000000000001", "FFFFFFFF80000000");

        // 2.000000
        TestHiLow64Bits(new BigFloat((BigInteger)0x200000000, 0, true), "2.00000", "0000000200000000", "0000000000000002", "8000000000000000");

        // 2.000...001
        TestHiLow64Bits(new BigFloat((BigInteger)0x200000001, 0, true), "2.00000...001", "0000000200000001", "0000000000000002", "8000000040000000");

        // 3.500000
        TestHiLow64Bits(new BigFloat((BigInteger)0x380000000, 0, true), "3.50000", "0000000380000000", "0000000000000003", "E000000000000000");

        // 3.99999999
        TestHiLow64Bits(new BigFloat((BigInteger)0x3FFFFFFFF, 0, true), "3.999999", "00000003FFFFFFFF", "0000000000000003", "FFFFFFFFC0000000");

        // 4.000000
        TestHiLow64Bits(new BigFloat((BigInteger)0x400000000, 0, true), "4.00000", "0000000400000000", "0000000000000004", "8000000000000000");

        // 4.000...001
        TestHiLow64Bits(new BigFloat((BigInteger)0x400000001, 0, true), "4.00000...001", "0000000400000001", "0000000000000004", "8000000020000000");

        // 0x00000000 FFFFFFFF
        TestHiLow64Bits(new BigFloat((BigInteger)0x00000000FFFFFFFF, 0, true), "0x00000000 FFFFFFFF", "00000000FFFFFFFF", "0000000000000000", "FFFFFFFF00000000");

        // 0x00000001 00000000
        TestHiLow64Bits(new BigFloat(BigInteger.Parse("0100000000", NumberStyles.AllowHexSpecifier), 0, true), "0x00000001 00000000", "0000000100000000", "0000000000000001", "8000000000000000");

        // 0xFFFFFFFF FFFFFFFF
        TestHiLow64Bits(new BigFloat((BigInteger)0xFFFFFFFFFFFFFFFF, 0, true), "0xFFFFFFFF FFFFFFFF", "FFFFFFFFFFFFFFFF", "00000000FFFFFFFF", "FFFFFFFFFFFFFFFF");

        // 0x1 00000000 00000000
        TestHiLow64Bits(new BigFloat(BigInteger.Parse("010000000000000000", NumberStyles.AllowHexSpecifier), 0, true), "0x1 00000000 00000000", "0000000000000000", "0000000100000000", "8000000000000000");

        // 0x1 FFFFFFFF FFFFFFFD
        TestHiLow64Bits(new BigFloat(BigInteger.Parse("01FFFFFFFFFFFFFFFD", NumberStyles.AllowHexSpecifier), 0, true), "0x1 FFFFFFFF FFFFFFFD", "FFFFFFFFFFFFFFFD", "00000001FFFFFFFF", "FFFFFFFFFFFFFFFE");

        // 0x1 FFFFFFFF FFFFFFFE
        TestHiLow64Bits(new BigFloat(BigInteger.Parse("01FFFFFFFFFFFFFFFE", NumberStyles.AllowHexSpecifier), 0, true), "0x1 FFFFFFFF FFFFFFFE", "FFFFFFFFFFFFFFFE", "00000001FFFFFFFF", "FFFFFFFFFFFFFFFF");

        // 0x1 FFFFFFFF FFFFFFFF
        TestHiLow64Bits(new BigFloat(BigInteger.Parse("01FFFFFFFFFFFFFFFF", NumberStyles.AllowHexSpecifier), 0, true), "0x1 FFFFFFFF FFFFFFFF", "FFFFFFFFFFFFFFFF", "00000001FFFFFFFF", "FFFFFFFFFFFFFFFF");

        // 0x2 00000000 00000000
        TestHiLow64Bits(new BigFloat(BigInteger.Parse("020000000000000000", NumberStyles.AllowHexSpecifier), 0, true), "0x2 00000000 00000000", "0000000000000000", "0000000200000000", "8000000000000000");

        // 0x2 00000000 00000001
        TestHiLow64Bits(new BigFloat(BigInteger.Parse("020000000000000001", NumberStyles.AllowHexSpecifier), 0, true), "0x2 00000000 00000001", "0000000000000001", "0000000200000000", "8000000000000000");

        // 0x2 00000000 00000002
        TestHiLow64Bits(new BigFloat(BigInteger.Parse("020000000000000002", NumberStyles.AllowHexSpecifier), 0, true), "0x2 00000000 00000002", "0000000000000002", "0000000200000000", "8000000000000000");

        // Below are some values selected based on a Ryzen 7000 processor
        double stepFactor = TestTargetInMillseconds switch
        {
            >= 16384 => 0.000002, //15000
            >= 4096 => 0.000009,
            >= 1024 => 0.0001, // 512
            >= 256 => 0.00033, // 256
            >= 64 => 0.0015,   // 64
            >= 16 => 0.008,    // 16
            >= 4 => 0.05,      // 4
            >= 1 => 0.1,       // 2
            _ => 0.5,
        };

        for (UInt128 x = 1; x < (UInt128)Int128.MaxValue; x += (UInt128)double.Ceiling(((double)x) * stepFactor))
        //for (UInt128 x = 0; x < (UInt128)Int128.MaxValue; x = x + (x >> incrementCount) + 1)
        {
            BigFloat val = (BigFloat)x;
            BigFloat neg = -val;
            Assert.Equal(val.Lowest64BitsWithGuardBits, neg.Lowest64BitsWithGuardBits);
            Assert.Equal(val.Lowest64Bits, neg.Lowest64Bits);
            Assert.Equal(val.Highest64Bits, neg.Highest64Bits);
        }
    }

    private static void TestHiLow64Bits(BigFloat bf, string textInput, string low64WithGuardAnswer, string low64Answer, string high64Answer)
    {
        for (int i = 0; i < 2; i++)
        {
            if (i == 1)
            {
                bf = -bf;
                textInput = "-" + textInput;
            }
            string res = bf.Lowest64BitsWithGuardBits.ToString("X16");
            Assert.Equal(res, low64WithGuardAnswer); // Low64BitsWithGuard: {res} != {low64WithGuardAnswer} on input {textInput} [{bf.DebuggerDisplay}]
            res = bf.Lowest64Bits.ToString("X16");
            Assert.Equal(res, low64Answer); // Lowest64Bits  : {res} != {low64Answer} on input {textInput} [{bf.DebuggerDisplay}]
            res = bf.Highest64Bits.ToString("X16");
            Assert.Equal(res, high64Answer); // Highest64Bits : {res} != {high64Answer} on input {textInput} [{bf.DebuggerDisplay}]
        }

        //Console.WriteLine("Lowest64BitsWithGuardBits: " + bf.Lowest64BitsWithGuardBits.ToString("X16"));
        //Console.WriteLine("Lowest64Bits:              " + bf.Lowest64Bits.ToString("X16"));
        //Console.WriteLine("Highest64Bits:             " + bf.Highest64Bits.ToString("X16"));

        //Console.WriteLine("-0.00000 " + bf.DebuggerDisplay);
        //Console.WriteLine("Lowest64BitsWithGuardBits: " + bf.Lowest64BitsWithGuardBits.ToString("X16"));
        //Console.WriteLine("Lowest64Bits:              " + bf.Lowest64Bits.ToString("X16"));
        //Console.WriteLine("Highest64Bits:             " + bf.Highest64Bits.ToString("X16"));
        //return bf;
    }

    [Fact]
    public void Verify_Cast_BigFloat_to_Float()
    {
        float res;
        res = (float)new BigFloat(123);
        Assert.Equal(123, (int)res);

        for (float d = -2.34567f; d < 12.34; d = 0.1f + (d * 1.007f))
        {
            res = (float)new BigFloat(d);
            Assert.Equal(d, res);
        }
    }

    [Fact]
    public void Floor_Ceiling_ZeroValues_ShouldBehaveCorrectly()
    {
        // Zero should be treated as integer with floor == ceiling == 0
        AssertIntegerBehavior(0.0, expectedValue: 0);
        AssertIntegerBehavior(double.NegativeZero, expectedValue: 0);
    }

    [Fact]
    public void Floor_Ceiling_EpsilonValues()
    {
        // Subnormal values should retain fractional precision rather than collapsing into guard bits
        AssertFloorCeilingBehavior(double.Epsilon, expectedFloor: 0, expectedCeiling: 1, shouldBeInteger: false);
        AssertFloorCeilingBehavior(-double.Epsilon, expectedFloor: -1, expectedCeiling: 0, shouldBeInteger: false);
        AssertFloorCeilingBehavior(double.Epsilon * 128, expectedFloor: 0, expectedCeiling: 1, shouldBeInteger: false);
        AssertFloorCeilingBehavior(-double.Epsilon * 128, expectedFloor: -1, expectedCeiling: 0, shouldBeInteger: false);

        AssertFloorCeilingBehavior(double.Epsilon * 256, expectedFloor: 0, expectedCeiling: 1, shouldBeInteger: false);
        AssertFloorCeilingBehavior(-double.Epsilon * 256, expectedFloor: -1, expectedCeiling: 0, shouldBeInteger: false);
    }

    [Fact]
    public void Floor_Ceiling_PositiveIntegers_ShouldBeIdentical()
    {
        var integerValues = new[] { 1, 2, 127, 128, 255, 256, 32767, 32768, 65535, 65536 };

        foreach (var value in integerValues)
        {
            AssertIntegerBehavior(value, expectedValue: value);
        }
    }

    [Fact]
    public void Floor_Ceiling_NegativeIntegers_ShouldBeIdentical()
    {
        var integerValues = new[] { -1, -2, -127, -128, -255, -256, -32767, -32768, -65535, -65536 };

        foreach (var value in integerValues)
        {
            AssertIntegerBehavior(value, expectedValue: value);
        }
    }

    [Fact]
    public void Floor_Ceiling_PositiveFractionalValues_ShouldDifferByOne()
    {
        var testCases = new[]
        {
            (value: 0.123, floor: 0, ceiling: 1),
            (value: 0.5, floor: 0, ceiling: 1),
            (value: 0.75, floor: 0, ceiling: 1),
            (value: 0.99, floor: 0, ceiling: 1),
            (value: 1.1, floor: 1, ceiling: 2),
            (value: 1.99, floor: 1, ceiling: 2),
            (value: 2.1, floor: 2, ceiling: 3)
        };

        foreach (var (value, floor, ceiling) in testCases)
        {
            AssertFloorCeilingBehavior(value, expectedFloor: floor, expectedCeiling: ceiling, shouldBeInteger: false);
        }
    }

    [Fact]
    public void Floor_Ceiling_NegativeFractionalValues_ShouldDifferByOne()
    {
        var testCases = new[]
        {
            (value: -0.123, floor: -1, ceiling: 0),
            (value: -0.5, floor: -1, ceiling: 0),
            (value: -0.7, floor: -1, ceiling: 0),
            (value: -0.99, floor: -1, ceiling: 0),
            (value: -1.1, floor: -2, ceiling: -1),
            (value: -1.99, floor: -2, ceiling: -1),
            (value: -2.1, floor: -3, ceiling: -2)
        };

        foreach (var (value, floor, ceiling) in testCases)
        {
            AssertFloorCeilingBehavior(value, expectedFloor: floor, expectedCeiling: ceiling, shouldBeInteger: false);
        }
    }

    private static void AssertFloorCeilingBehavior(double value, int expectedFloor, int expectedCeiling, bool shouldBeInteger = true)
    {
        var bigFloat = new BigFloat(value);
        var floor = bigFloat.FloorPreservingAccuracy();
        var ceiling = bigFloat.CeilingPreservingAccuracy();

        Assert.Equal(expectedFloor, (int)floor);
        Assert.Equal(expectedCeiling, (int)ceiling);
        Assert.Equal(shouldBeInteger, bigFloat.IsInteger); // Value {value} should {(shouldBeInteger ? "":"not ")}be considered an integer
    }

    [Fact]
    public void Floor_Ceiling_ExtremeValues_ShouldHandleCorrectly()
    {
        // Min/Max values should have floor == ceiling (they're effectively integers at that scale)
        var bigFloat = new BigFloat(double.MinValue);
        var floor = bigFloat.FloorPreservingAccuracy();
        var ceiling = bigFloat.CeilingPreservingAccuracy();

        Assert.Equal(floor, ceiling); // MinValue floor should equal ceiling

        bigFloat = new BigFloat(double.MaxValue);
        floor = bigFloat.FloorPreservingAccuracy();
        ceiling = bigFloat.CeilingPreservingAccuracy();

        Assert.Equal(floor, ceiling); // MaxValue floor should equal ceiling
    }

    [Fact]
    public void Floor_Ceiling_ConsistencyWithDoubleOperations()
    {
        var testValues = new[] { 0.123, -0.123, 1.5, -1.5, 42.7, -42.7 };

        foreach (var value in testValues)
        {
            var bigFloat = new BigFloat(value);
            var bigFloatFloor = bigFloat.FloorPreservingAccuracy();
            var bigFloatCeiling = bigFloat.CeilingPreservingAccuracy();

            var doubleFloor = double.Floor(value);
            var doubleCeiling = double.Ceiling(value);

            // Convert back to compare (accounting for potential precision differences)
            var floorAsDouble = (double)bigFloatFloor;
            var ceilingAsDouble = (double)bigFloatCeiling;

            // For non-edge cases, BigFloat operations should match double operations
            // (This may need adjustment based on actual BigFloat precision behavior)
            Assert.Equal(doubleFloor, floorAsDouble); // Floor mismatch for {value}: BigFloat={floorAsDouble}, Double={doubleFloor}
            Assert.Equal(doubleCeiling, ceilingAsDouble); // Ceiling mismatch for {value}: BigFloat={ceilingAsDouble}, Double={doubleCeiling}
        }
    }

    [Fact]
    public void Floor_Ceiling_DirectConstruction_ZeroAndSmallFractions()
    {
        // Zero
        AssertFloorCeilingValues(new BigFloat(0), new BigFloat(0), new BigFloat(0));

        // Small positive fractional values
        AssertFloorCeilingValues(new BigFloat(1, -1), new BigFloat(0), new BigFloat(1));     // 0.5
        AssertFloorCeilingValues(new BigFloat(3, -2), new BigFloat(0), new BigFloat(1));     // 0.75
        AssertFloorCeilingValues(new BigFloat(3, -18), new BigFloat(0), new BigFloat(1));    // Very small: 3 * 2^-18

        // Small negative fractional values  
        AssertFloorCeilingValues(new BigFloat(-1, -1), new BigFloat(-1), new BigFloat(0));   // -0.5
        AssertFloorCeilingValues(new BigFloat(-3, -2), new BigFloat(-1), new BigFloat(0));   // -0.75
        AssertFloorCeilingValues(new BigFloat(-3, -18), new BigFloat(-1), new BigFloat(0));  // Very small: -3 * 2^-18
    }

    [Fact]
    public void Floor_Ceiling_DirectConstruction_IntegerValues()
    {
        // Simple integers
        AssertFloorCeilingValues(new BigFloat(1), new BigFloat(1), new BigFloat(1));         // 1
        AssertFloorCeilingValues(new BigFloat(-1), new BigFloat(-1), new BigFloat(-1));      // -1

        // Larger integer values
        AssertFloorCeilingValues(new BigFloat(65535, 0), new BigFloat(65535), new BigFloat(65535));     // 65535
        AssertFloorCeilingValues(new BigFloat(-65535, 0), new BigFloat(-65535), new BigFloat(-65535));   // -65535

        // Powers of 2
        AssertFloorCeilingValues(new BigFloat(1, 1), new BigFloat(2), new BigFloat(2));      // 2
        AssertFloorCeilingValues(new BigFloat(-1, 1), new BigFloat(-2), new BigFloat(-2));   // -2
    }

    [Fact]
    public void Floor_Ceiling_DirectConstruction_MixedFractionalValues()
    {
        // Values > 1 with fractional parts
        AssertFloorCeilingValues(new BigFloat(3, -1), new BigFloat(1), new BigFloat(2));     // 1.5
        AssertFloorCeilingValues(new BigFloat(-3, -1), new BigFloat(-2), new BigFloat(-1));  // -1.5
    }

    [Fact]
    public void Floor_Ceiling_DirectConstruction_ExtremeLargeValues()
    {
        // Standard integer limits
        AssertFloorCeilingValues(new BigFloat(int.MaxValue, 0), new BigFloat(int.MaxValue), new BigFloat(int.MaxValue));
        AssertFloorCeilingValues(new BigFloat(int.MinValue, 0), new BigFloat(int.MinValue), new BigFloat(int.MinValue));
        AssertFloorCeilingValues(new BigFloat(uint.MaxValue, 0), new BigFloat(uint.MaxValue), new BigFloat(uint.MaxValue));
        AssertFloorCeilingValues(new BigFloat(long.MaxValue, 0), new BigFloat(long.MaxValue), new BigFloat(long.MaxValue));
        AssertFloorCeilingValues(new BigFloat(long.MinValue, 0), new BigFloat(long.MinValue), new BigFloat(long.MinValue));
        AssertFloorCeilingValues(new BigFloat(ulong.MaxValue, 0), new BigFloat(ulong.MaxValue), new BigFloat(ulong.MaxValue));

        AssertFloorCeilingValues(new BigFloat("0b111.11|111"), new BigFloat("0b111.00|000"), new BigFloat("0b1000.00|000"));
        AssertFloorCeilingValues(new BigFloat("0b11111111|"), new BigFloat(255), new BigFloat(255));
        AssertFloorCeilingValues(new BigFloat("0b11111|111"), new BigFloat(255), new BigFloat(255));
        AssertFloorCeilingValues(new BigFloat("0b11111|1.11"), new BigFloat("0b11111|1.11"), new BigFloat("0b11111|1.11"));
        AssertFloorCeilingValues(new BigFloat("0b11111111", 2), new BigFloat("0b11111111", 2), new BigFloat("0b11111111", 2));
        AssertFloorCeilingValues(new BigFloat("0b111111|11", 3), new BigFloat("0b111111|11", 3), new BigFloat("0b111111|11", 3));
    }

    [Fact]
    public void Floor_Ceiling_DirectConstruction_EdgeCasesWithLargeFractions()
    {
        // Complex edge case: ulong.MaxValue with fractional part
        // Value: 18446744073709551615.5 (binary: 1111...1111.1)
        AssertFloorCeilingValues(
            new BigFloat(ulong.MaxValue, -1),
            new BigFloat(ulong.MaxValue - 1, -1),
            new BigFloat(BigInteger.Parse("10000000000000000", NumberStyles.AllowHexSpecifier), -1));

        // Edge case: exactly representable large value
        // Value: 18446744073709551614.0 (binary: 1111...1110.0)
        AssertFloorCeilingValues(
            new BigFloat(ulong.MaxValue - 1, -1),
            new BigFloat(ulong.MaxValue - 1, -1),
            new BigFloat(ulong.MaxValue - 1, -1));

        // Edge case: large value with fractional part  
        // Value: 18446744073709551613.5 (binary: 1111...1110.1)
        AssertFloorCeilingValues(
            new BigFloat(ulong.MaxValue - 2, -1),
            new BigFloat(ulong.MaxValue - 3, -1),
            new BigFloat(ulong.MaxValue - 1, -1));
    }

    // Helper methods for cleaner assertions
    private static void AssertIntegerBehavior(double value, int expectedValue, bool isInteger = true)
    {
        var bigFloat = new BigFloat(value);
        var floor = bigFloat.FloorPreservingAccuracy();
        var ceiling = bigFloat.CeilingPreservingAccuracy();

        Assert.Equal(expectedValue, (int)floor); // Floor of {value} should be {expectedValue}
        Assert.Equal(expectedValue, (int)ceiling); // Ceiling of {value} should be {expectedValue}
        Assert.Equal(floor, ceiling); // Floor and ceiling of integer value {value} should be equal
        // The top 8 bits in the Mantissa must be uniform to be considered an Integer.
        Assert.True(!bigFloat.IsInteger ^ isInteger); // Value {value} should {(isInteger ? "":"not")} be considered an integer
    }

    private static void AssertFloorCeilingValues(BigFloat value, BigFloat expectedFloor, BigFloat expectedCeiling)
    {
        // Validate test data consistency
        Assert.True(expectedCeiling >= expectedFloor, "Test Error: expectedFloor should be less than or equal to expectedCeiling");

        var floorOutput = value.FloorPreservingAccuracy();
        var ceilingOutput = value.CeilingPreservingAccuracy();

        Assert.True(expectedFloor.EqualsZeroExtended(floorOutput), $"Floor of {value} should be {expectedFloor}, but was {floorOutput}.");
        Assert.True(expectedCeiling.EqualsZeroExtended(ceilingOutput), $"Ceiling of {value} should be {expectedCeiling}, but was {ceilingOutput}.");

        // Verify floor/ceiling relationship
        if (value.IsInteger)
        {
            Assert.True(floorOutput.EqualsZeroExtended(ceilingOutput), $"For integer value {value}, Floor() and Ceiling() should be equal.");
        }
        else
        {
            Assert.True((floorOutput + 1).EqualsZeroExtended(ceilingOutput), $"For non-integer value {value}, Floor() should be one unit less than Ceiling().");
        }
    }

    [Theory]
    [InlineData("0b101010101|10101010101010101.100000000000000", new[] { "2AB5556" })]
    [InlineData("0b1010101010101010101010.|1010101010101010101010101010", new[] { "2AAAAB" })]
    [InlineData("0b101010101010101010101.0|1010101010101010101010101010", new[] { "155555" })]
    [InlineData("0b1010101010101010101.010|1010101010101010101010101010", new[] { "55555.5" })]
    [InlineData("0b10101010101010101.01010|1010101010101010101010101010", new[] { "15555.5" })]
    [InlineData("0b101010101010101010.1010|1010101010101010101010101010", new[] { "2AAAA.B" })]
    [InlineData("0b10101010101010101010.10|1010101010101010101010101010", new[] { "AAAAB", "AAAAA.B" })]
    [InlineData("0b10101010101010101010.101010|101010101010101010101010", new[] { "AAAAA.B", "AAAAA.AB" })]
    public void BigFloatToHexStringTests(string binaryInput, string[] validResults)
    {
        // Arrange
        var bigFloat = new BigFloat(binaryInput);

        // Act
        var result = bigFloat.ToHexString();

        // Assert
        Assert.Contains(result, validResults);
    }

    [Fact]
    public void Verify_TryParseHex()
    {
        // Tests invalid sequences of TryParseHex...
        Assert.False(BigFloat.TryParseHex(null, out _));
        Assert.False(BigFloat.TryParseHex("", out _));
        Assert.False(BigFloat.TryParseHex("-", out _));
        Assert.False(BigFloat.TryParseHex("+", out _));
        Assert.False(BigFloat.TryParseHex("/", out _));
        Assert.False(BigFloat.TryParseHex("G", out _));
        Assert.False(BigFloat.TryParseHex(".", out _));
        Assert.False(BigFloat.TryParseHex("-+", out _));
        Assert.False(BigFloat.TryParseHex("0+", out _));
        Assert.False(BigFloat.TryParseHex("0-", out _));
        Assert.False(BigFloat.TryParseHex(".", out _));
        Assert.False(BigFloat.TryParseHex("-.", out _));
        Assert.False(BigFloat.TryParseHex("1-", out _));
        Assert.False(BigFloat.TryParseHex("0x", out _));
        Assert.False(BigFloat.TryParseHex("-0x", out _));
        Assert.False(BigFloat.TryParseHex("0.0.", out _));
        Assert.False(BigFloat.TryParseHex("+.0.", out _));
        Assert.False(BigFloat.TryParseHex("1.01.", out _));
        Assert.False(BigFloat.TryParseHex(".G1", out _));
        Assert.False(BigFloat.TryParseHex("2.G1", out _));
        Assert.False(BigFloat.TryParseHex("0h-ABCD", out _));

        // Parse valid hex sequences and make sure the result is correct.
        Assert.True(BigFloat.TryParseHex("0", out BigFloat output));
        Assert.Equal(output, 0);
        Assert.True(BigFloat.TryParseHex("1", out output));
        Assert.Equal(output, 1);
        Assert.True(BigFloat.TryParseHex("--1", out output));
        Assert.Equal(output, 1);
        Assert.True(BigFloat.TryParseHex("++1", out output));
        Assert.Equal(output, 1);
        Assert.True(BigFloat.TryParseHex("-+1", out output));
        Assert.Equal(output, -1);
        Assert.True(BigFloat.TryParseHex("-+0x55", out output));
        Assert.Equal(output, -0x55);
        Assert.True(BigFloat.TryParseHex("0x-5", out output));
        Assert.Equal(output, -0x5);
        Assert.True(BigFloat.TryParseHex("-0x5", out output));
        Assert.Equal(output, -0x5);
        Assert.True(BigFloat.TryParseHex("0x0", out output));
        Assert.Equal(output, 0);
        Assert.True(BigFloat.TryParseHex("F", out output));
        Assert.Equal(output, 15); // @"BigFloat.TryParseHex(""F"") was not 15."
        Assert.True(BigFloat.TryParseHex("-1", out output));
        Assert.Equal(output, -1); // @"BigFloat.TryParseHex(""-1"") was not -1."
        Assert.True(BigFloat.TryParseHex("-F", out output));
        Assert.Equal(output, -15); // @"BigFloat.TryParseHex(""-F"") was not -15."
        Assert.True(BigFloat.TryParseHex("00", out output));
        Assert.Equal(output, 0); // @"BigFloat.TryParseHex(""00"") was not 0."
        Assert.True(BigFloat.TryParseHex("80", out output));
        Assert.Equal(output, 128); // @"BigFloat.TryParseHex(""80"") was not 128."
        Assert.True(BigFloat.TryParseHex("FF", out output));
        Assert.Equal(output, 255); // @"BigFloat.TryParseHex(""FF"") was not 255."
        Assert.True(BigFloat.TryParseHex("+00", out output));
        Assert.Equal(output, 0); // @"BigFloat.TryParseHex(""+00"") was not 0."
        Assert.True(BigFloat.TryParseHex("-11", out output));
        Assert.Equal(output, -17); // @"BigFloat.TryParseHex(""-11"") was not -17."
        Assert.True(BigFloat.TryParseHex("-FF", out output));
        Assert.Equal(output, -255); // @"BigFloat.TryParseHex(""-FF"") was not -255."
        Assert.True(BigFloat.TryParseHex("0.0", out output));
        Assert.Equal(output, 0); // @"BigFloat.TryParseHex(""0.0"") was not 0."
        Assert.True(BigFloat.TryParseHex("-0.", out output));
        Assert.Equal(output, 0); // @"BigFloat.TryParseHex(""-0."") was not 0."
        Assert.True(BigFloat.TryParseHex("-.0", out output));
        Assert.Equal(output, 0); // @"BigFloat.TryParseHex(""-.0"") was not 0."
        Assert.True(BigFloat.TryParseHex("F.F", out output));
        Assert.Equal(output, (BigFloat)15.9375); // @"BigFloat.TryParseHex(""F.F"") was not 15.9375   ."
        Assert.True(BigFloat.TryParseHex("0.F", out output));
        Assert.Equal(output, (BigFloat)0.9375); // @"BigFloat.TryParseHex(""0.F"") was not 0.9375    ."
        Assert.True(BigFloat.TryParseHex(".FF", out output));
        Assert.Equal(output, (BigFloat)0.99609375); // @"BigFloat.TryParseHex("".FF"") was not 0.99609375."
        Assert.True(BigFloat.TryParseHex("FFFFFFFF", out output));
        Assert.Equal(output, 4294967295); // @"BigFloat.TryParseHex(""FFFFFFFF"") was not 4294967295."
        Assert.True(BigFloat.TryParseHex("-FFFFFFFF", out output));
        Assert.Equal(output, -4294967295); // @"BigFloat.TryParseHex(""-FFFFFFFF"") was not -4294967295."
        Assert.True(BigFloat.TryParseHex("100000000", out output));
        Assert.Equal(output, 4294967296); // @"BigFloat.TryParseHex(""100000000"") was not 4294967296."
        Assert.True(BigFloat.TryParseHex("-100000000", out output));
        Assert.Equal(output, -4294967296); // @"BigFloat.TryParseHex(""-100000000"") was not -4294967296."
        Assert.True(BigFloat.TryParseHex("FFFFF.FFF", out output));
        Assert.Equal(output, (BigFloat)1048575.999755859375); // @"BigFloat.TryParseHex(""FFFFF.FFF"") was not 1048575.999755859375."
        Assert.True(BigFloat.TryParseHex("-FFFFF.FFF", out output));
        Assert.Equal(output, (BigFloat)(-1048575.999755859375)); // @"BigFloat.TryParseHex(""-FFFFF.FFF"") was not -1048575.999755859375."
        Assert.True(BigFloat.TryParseHex("-FFFFF.FFF", out output));
        Assert.Equal(output, (BigFloat)(-1048575.999755859375)); // @"BigFloat.TryParseHex(""-FFFFF.FFF"") was not -1048575.999755859375."
        Assert.True(BigFloat.TryParseHex("-000123.8", out output));
        Assert.Equal(output, (BigFloat)(-291.5)); // @"BigFloat.TryParseHex(""-123.5"") was not -291.5."
        Assert.True(BigFloat.TryParseHex("1234567890ABDCDEF", out output));
        Assert.Equal(output, BigFloat.Parse("20988295476718456303")); // @"BigFloat.TryParseHex(""1234567890ABDCDEF"") was not 20988295476718456303."
        Assert.True(BigFloat.TryParseHex("1234567890ABDCDEF.1234567890ABDCD", out output));
        Assert.Equal(output, BigFloat.Parse("20988295476718456303.07111111110195573754")); // @"BigFloat.TryParseHex(""1234567890ABDCD.1234567890ABDCDEF"") was not 20988295476718456303.07111111110195573754."
        Assert.True(BigFloat.TryParseHex("1234567890ABDC.DEF1234567890ABDCD", out output));
        Assert.True(output.EqualsUlp(BigFloat.Parse("5124095575370716.87086697048610887591")), @"BigFloat.TryParseHex(""1234567890ABDC.DEF1234567890ABDCD"") was not 5124095575370716.87086697048610887591.");
    }

    [Theory]
    [InlineData(null)]
    [InlineData("")]
    [InlineData("|")]
    [InlineData("+|")]
    [InlineData("-")]
    [InlineData("+")]
    [InlineData("/")]
    [InlineData(".")]
    [InlineData("-+")]
    [InlineData("0+")]
    [InlineData("0-")]
    [InlineData("-.")]
    [InlineData("0.0.")]
    [InlineData("+.0.")]
    [InlineData("12")]
    [InlineData("--1")]
    [InlineData("1.01.")]
    [InlineData(".41")]
    public void TryParseBinary_InvalidInputs_ReturnsFalse(string? input)
    {
        Assert.False(BigFloat.TryParseBinary(input, out _));
    }

    [Theory]
    [InlineData("0", 0)]
    [InlineData("1", 1)]
    [InlineData("1.", 1)]
    [InlineData("-0", 0)]
    [InlineData("+0", 0)]
    [InlineData(".0", 0)]
    [InlineData("00", 0)]
    [InlineData("01", 1)]
    [InlineData("10", 2)]
    [InlineData("11", 3)]
    [InlineData("000", 0)]
    [InlineData("001", 1)]
    [InlineData("010", 2)]
    [InlineData("011", 3)]
    [InlineData("100", 4)]
    [InlineData("101", 5)]
    [InlineData("110", 6)]
    [InlineData("111", 7)]
    public void TryParseBinary_BasicIntegers_Theory(string input, int expected)
    {
        Assert.True(BigFloat.TryParseBinary(input, out var output));
        Assert.Equal(expected, output);
    }

    [Theory]
    [InlineData(".1", 0.5)]
    [InlineData(".00", 0)]
    [InlineData(".01", 0.25)]
    [InlineData(".10", 0.5)]
    [InlineData(".11", 0.75)]
    [InlineData(".000", 0.0)]
    [InlineData(".001", 0.125)]
    [InlineData(".010", 0.250)]
    [InlineData(".011", 0.375)]
    [InlineData(".100", 0.500)]
    [InlineData(".101", 0.625)]
    [InlineData(".110", 0.750)]
    [InlineData(".111", 0.875)]
    public void TryParseBinary_BasicFractionals_Theory(string input, double expected)
    {
        Assert.True(BigFloat.TryParseBinary(input, out var output));
        Assert.Equal((BigFloat)expected, output);
    }

    [Theory]
    [InlineData("0.0", 0)]
    [InlineData("0.1", 0.5)]
    [InlineData("1.0", 1)]
    [InlineData("1.1", 1.5)]
    [InlineData("0.00", 0.0)]
    [InlineData("0.01", 0.25)]
    [InlineData("0.10", 0.50)]
    [InlineData("0.11", 0.75)]
    [InlineData("1.00", 1.0)]
    [InlineData("1.01", 1.25)]
    [InlineData("1.10", 1.5)]
    [InlineData("1.11", 1.75)]
    public void TryParseBinary_IntegerDotFractional_Theory(string input, double expected)
    {
        Assert.True(BigFloat.TryParseBinary(input, out var output));
        Assert.Equal((BigFloat)expected, output);
    }

    [Theory]
    [InlineData("+00", 0)]
    [InlineData("+01", 1)]
    [InlineData("+10", 2)]
    [InlineData("+11", 3)]
    [InlineData("+0.0", 0)]
    [InlineData("+0.1", 0.5)]
    [InlineData("+1.0", 1)]
    [InlineData("+1.1", 1.5)]
    [InlineData("+00.", 0)]
    [InlineData("+01.", 1)]
    [InlineData("+10.", 2)]
    [InlineData("+11.", 3)]
    public void TryParseBinary_PositiveSigned_Theory(string input, double expected)
    {
        Assert.True(BigFloat.TryParseBinary(input, out var output));
        Assert.Equal((BigFloat)expected, output);
    }

    [Theory]
    [InlineData("-00", 0)]
    [InlineData("-01", -1)]
    [InlineData("-10", -2)]
    [InlineData("-11", -3)]
    [InlineData("-0.0", 0)]
    [InlineData("-0.1", -0.5)]
    [InlineData("-1.0", -1)]
    [InlineData("-1.1", -1.5)]
    [InlineData("-00.", 0)]
    [InlineData("-01.", -1)]
    [InlineData("-10.", -2)]
    [InlineData("-11.", -3)]
    [InlineData("-.000", 0.0)]
    [InlineData("-.001", -0.125)]
    [InlineData("-.010", -0.250)]
    [InlineData("-.011", -0.375)]
    [InlineData("-.100", -0.500)]
    [InlineData("-.101", -0.625)]
    [InlineData("-.110", -0.750)]
    [InlineData("-.111", -0.875)]
    [InlineData("-0.00", -0.0)]
    [InlineData("-0.01", -0.25)]
    [InlineData("-0.10", -0.50)]
    [InlineData("-0.11", -0.75)]
    [InlineData("-1.00", -1.0)]
    [InlineData("-1.01", -1.25)]
    [InlineData("-1.10", -1.5)]
    [InlineData("-1.11", -1.75)]
    public void TryParseBinary_NegativeSigned_Theory(string input, double expected)
    {
        Assert.True(BigFloat.TryParseBinary(input, out var output));
        Assert.Equal((BigFloat)expected, output);
    }

    [Theory]
    [InlineData("00.", 0)]
    [InlineData("01.", 1)]
    [InlineData("10.", 2)]
    [InlineData("11.", 3)]
    public void TryParseBinary_TrailingDot_Theory(string input, int expected)
    {
        Assert.True(BigFloat.TryParseBinary(input, out var output));
        Assert.Equal(expected, output);
    }

    [Theory]
    [InlineData("1000000", 64)]
    [InlineData("10000000", 128)]
    [InlineData("100000000", 256)]
    [InlineData("1000000000", 512)]
    [InlineData("1111111", 127)]
    [InlineData("11111111", 255)]
    [InlineData("111111111", 511)]
    [InlineData("1111111111", 1023)]
    public void TryParseBinary_ByteBoundaries_Positive_Theory(string input, int expected)
    {
        Assert.True(BigFloat.TryParseBinary(input, out var output));
        Assert.Equal((BigFloat)expected, output);
    }

    [Theory]
    [InlineData("+1000000", 64)]
    [InlineData("+10000000", 128)]
    [InlineData("+100000000", 256)]
    [InlineData("+1000000000", 512)]
    [InlineData("+1111111", 127)]
    [InlineData("+11111111", 255)]
    [InlineData("+111111111", 511)]
    [InlineData("+1111111111", 1023)]
    public void TryParseBinary_ByteBoundaries_PositiveSigned_Theory(string input, int expected)
    {
        Assert.True(BigFloat.TryParseBinary(input, out var output));
        Assert.Equal((BigFloat)expected, output);
    }

    [Theory]
    [InlineData("-1000000", -64)]
    [InlineData("-10000000", -128)]
    [InlineData("-100000000", -256)]
    [InlineData("-1000000000", -512)]
    [InlineData("-1111111", -127)]
    [InlineData("-11111111", -255)]
    [InlineData("-111111111", -511)]
    [InlineData("-1111111111", -1023)]
    [InlineData("-11111111111", -2047)]
    public void TryParseBinary_ByteBoundaries_Negative_Theory(string input, int expected)
    {
        Assert.True(BigFloat.TryParseBinary(input, out var output));
        Assert.Equal((BigFloat)expected, output);
    }

    [Theory]
    [InlineData("1000000000000000", 32768)]
    [InlineData("1111111111111101", 65533)]
    [InlineData("1111111111111110", 65534)]
    [InlineData("1111111111111111", 65535)]
    [InlineData("10000000000000000", 65536)]
    [InlineData("10000000000000001", 65537)]
    [InlineData("10000000000000010", 65538)]
    [InlineData("11111111111111111", 131071)]
    public void TryParseBinary_TwoByteBoundaries_Theory(string input, int expected)
    {
        Assert.True(BigFloat.TryParseBinary(input, out var output));
        Assert.Equal((BigFloat)expected, output);
    }

    [Theory]
    [InlineData("1000000000000000.", 32768)]
    [InlineData("1111111111111101.0", 65533)]
    [InlineData("+1111111111111110", 65534)]
    [InlineData("-1111111111111111", -65535)]
    [InlineData("10000000000000000.", 65536)]
    [InlineData("10000000000000000.0", 65536)]
    [InlineData("-10000000000000000.0", -65536)]
    [InlineData("+10000000000000001", 65537)]
    [InlineData("10000000000000010.00", 65538)]
    [InlineData("11111111111111111.000000000000", 131071)]
    public void TryParseBinary_TwoByteBoundaries_VariousFormats_Theory(string input, int expected)
    {
        Assert.True(BigFloat.TryParseBinary(input, out var output));
        Assert.Equal((BigFloat)expected, output);
    }

    [Theory]
    [InlineData("1001100110011000001101110101110110001100011011011100100", 21616517498418916L)]
    [InlineData("100110011001100000110111010111011000110001101101110010011", 86466069993675667L)]
    [InlineData("101010101010101010101010101010101010101010101010101010101010101", 6148914691236517205L)]
    [InlineData("1001100110011000001101110101110110001100011011011100100.", 21616517498418916L)]
    [InlineData("-100110011001100000110111010111011000110001101101110010011.0", -86466069993675667L)]
    [InlineData("+101010101010101010101010101010101010101010101010101010101010101.", 6148914691236517205L)]
    public void TryParseBinary_LargeNumbers_Theory(string input, long expected)
    {
        Assert.True(BigFloat.TryParseBinary(input, out var output));
        Assert.Equal((BigFloat)expected, output);
    }

    [Fact]
    public void TryParseBinary_LoopTest_GrowthPattern()
    {
        double growthSpeed = 1.01;  // 1.01 for fast, 1.0001 for more extensive
        for (long i = 1; i > 0; i = (long)(i * growthSpeed) + 1)
        {
            BigFloat val = (BigFloat)i;
            string binaryBits = Convert.ToString(i, 2);

            // checks several numbers between 0 and long.MaxValue
            string strVal = binaryBits;
            Assert.True(BigFloat.TryParseBinary(strVal, out var output));
            Assert.Equal(val, output);

            // checks several negative numbers between 0 and long.MaxValue
            strVal = "-" + binaryBits;
            Assert.True(BigFloat.TryParseBinary(strVal, out output));
            Assert.Equal((BigFloat)(-i), output);

            // checks several numbers between 0 and long.MaxValue (with leading plus sign)
            strVal = "+" + binaryBits;
            Assert.True(BigFloat.TryParseBinary(strVal, out output));
            Assert.Equal((BigFloat)i, output);

            // checks several numbers between 0 and long.MaxValue (with leading '-0')
            strVal = "-0" + binaryBits;
            Assert.True(BigFloat.TryParseBinary(strVal, out output));
            Assert.Equal((BigFloat)(-i), output);

            // checks several numbers between 0 and long.MaxValue (with trailing '.')
            strVal = "+" + binaryBits + ".";
            Assert.True(BigFloat.TryParseBinary(strVal, out output));
            Assert.Equal((BigFloat)i, output);

            // checks several numbers between 0 and long.MaxValue (with trailing '.0')
            strVal = "-0" + binaryBits + ".0";
            Assert.True(BigFloat.TryParseBinary(strVal, out output));
            Assert.Equal((BigFloat)(-i), output);
        }
    }

    [Fact]
    public void TryParseBinary_GuardBitSeparator_TrailingPipe()
    {
        Assert.True(BigFloat.TryParseBinary("1000000000000000.|", out var output));
        Assert.Equal(new BigFloat((ulong)32768 << BigFloat.GuardBits, 0, true, binaryPrecision: 48), output);
    }

    [Fact]
    public void TryParseBinary_GuardBitSeparator_PipeBeforeDot()
    {
        Assert.True(BigFloat.TryParseBinary("1000000000000000|.", out var output));
        Assert.Equal(new BigFloat((ulong)32768 << BigFloat.GuardBits, 0, true, binaryPrecision: 48), output);
    }

    [Fact]
    public void TryParseBinary_GuardBitSeparator_PipeInMiddle()
    {
        Assert.True(BigFloat.TryParseBinary("100000000000000|0.", out var output));
        Assert.True(output.EqualsZeroExtended(new BigFloat((BigInteger)32768 << (BigFloat.GuardBits), 0, valueIncludesGuardBits: true)));
    }

    [Fact]
    public void TryParseBinary_GuardBitSeparator_PipeWithFractional()
    {
        Assert.True(BigFloat.TryParseBinary("100000000000000|0.0", out var output));
        Assert.True(output.EqualsZeroExtended(new BigFloat((BigInteger)32768 << (BigFloat.GuardBits - 1), 1, valueIncludesGuardBits: true)));
    }

    [Fact]
    public void TryParseBinary_GuardBitSeparator_FractionalWithGuardBits()
    {
        Assert.True(BigFloat.TryParseBinary("10000000000.0000|00", out var output));
        Assert.Equal(0, output.CompareTotalOrderBitwise(new BigFloat((ulong)32768 << (BigFloat.GuardBits - 1), -4, true, binaryPrecision: 47)));
    }

    [Fact]
    public void TryParseBinary_GuardBitSeparator_PipeAfterFirstBit()
    {
        Assert.True(BigFloat.TryParseBinary("1|000000000000000.", out var output));
        Assert.Equal(0, output.CompareTotalOrderBitwise(new BigFloat((ulong)1 << BigFloat.GuardBits, 15, true, binaryPrecision: BigFloat.GuardBits + 1)));
    }

    [Fact]
    public void TryParseBinary_GuardBitSeparator_PipeAfterDot()
    {
        Assert.True(BigFloat.TryParseBinary("1.|000000000000000", out var output));
        Assert.Equal(0, output.CompareTotalOrderBitwise(new BigFloat((ulong)1 << BigFloat.GuardBits, 0, true, binaryPrecision: BigFloat.GuardBits + 1)));
    }

    [Fact]
    public void TryParseBinary_GuardBitSeparator_PipeAfterDotWithFractional()
    {
        Assert.True(BigFloat.TryParseBinary("1|.000000000000000", out var output));
        Assert.Equal(0, output.CompareTotalOrderBitwise(new BigFloat((ulong)1 << BigFloat.GuardBits, 0, true, binaryPrecision: BigFloat.GuardBits + 1)));
    }

    [Fact]
    public void Verify_TryParseBinary2()
    {
        // Tests invalid sequences of TryParseBinary...
        Assert.False(BigFloat.TryParseBinary(null, out _, 0));
        Assert.False(BigFloat.TryParseBinary("", out _, 0));
        Assert.False(BigFloat.TryParseBinary("-", out _, 0));
        Assert.False(BigFloat.TryParseBinary("+", out _, 0));
        Assert.False(BigFloat.TryParseBinary("/", out _, 0));
        Assert.False(BigFloat.TryParseBinary(".", out _, 0));
        Assert.False(BigFloat.TryParseBinary("-.", out _, 0));
        Assert.False(BigFloat.TryParseBinary("-+", out _, 0));
        Assert.False(BigFloat.TryParseBinary("0+", out _, 0));
        Assert.False(BigFloat.TryParseBinary("0-", out _, 0));
        Assert.False(BigFloat.TryParseBinary("-.", out _, 0));
        Assert.False(BigFloat.TryParseBinary("0.0.", out _, 0));
        Assert.False(BigFloat.TryParseBinary("+.0.", out _, 0));
        Assert.False(BigFloat.TryParseBinary("12", out _, 0));
        Assert.False(BigFloat.TryParseBinary("--1", out _, 0));
        Assert.False(BigFloat.TryParseBinary("1.01.", out _, 0));
        Assert.False(BigFloat.TryParseBinary(".41", out _, 0));
        Assert.False(BigFloat.TryParseBinary("2", out _, 0));

        // Parse valid binary sequences and make sure the result is correct.
        Assert.True(BigIntegerTools.TryParseBinary("0", out BigInteger output));
        Assert.Equal(output, 0);
        Assert.True(BigIntegerTools.TryParseBinary("1", out output));
        Assert.Equal(output, 1);
        Assert.True(BigIntegerTools.TryParseBinary("1.", out output));
        Assert.Equal(output, 1);
        Assert.True(BigIntegerTools.TryParseBinary("-0", out output));
        Assert.Equal(output, 0);
        Assert.True(BigIntegerTools.TryParseBinary("+0", out output));
        Assert.Equal(output, 0);
        Assert.True(BigIntegerTools.TryParseBinary(".0", out output));
        Assert.Equal(output, 0);
        Assert.True(BigIntegerTools.TryParseBinary(".1", out output));
        Assert.Equal(output, 0);
        Assert.True(BigIntegerTools.TryParseBinary("00", out output));
        Assert.Equal(output, 0);
        Assert.True(BigIntegerTools.TryParseBinary("01", out output));
        Assert.Equal(output, 1);
        Assert.True(BigIntegerTools.TryParseBinary("10", out output));
        Assert.Equal(output, 2);
        Assert.True(BigIntegerTools.TryParseBinary("11", out output));
        Assert.Equal(output, 3);
        Assert.True(BigIntegerTools.TryParseBinary("+00", out output));
        Assert.Equal(output, 0);
        Assert.True(BigIntegerTools.TryParseBinary("+01", out output));
        Assert.Equal(output, 1);
        Assert.True(BigIntegerTools.TryParseBinary("+10", out output));
        Assert.Equal(output, 2);
        Assert.True(BigIntegerTools.TryParseBinary("+11", out output));
        Assert.Equal(output, 3);
        Assert.True(BigIntegerTools.TryParseBinary("-00", out output));
        Assert.Equal(output, 0);
        Assert.True(BigIntegerTools.TryParseBinary("-01", out output));
        Assert.Equal(output, -1);
        Assert.True(BigIntegerTools.TryParseBinary("-10", out output));
        Assert.Equal(output, -2);
        Assert.True(BigIntegerTools.TryParseBinary("-11", out output));
        Assert.Equal(output, -3);
        Assert.True(BigIntegerTools.TryParseBinary(".00", out output));
        Assert.Equal(output, 0);
        Assert.True(BigIntegerTools.TryParseBinary(".01", out output));
        Assert.Equal(output, 0);
        Assert.True(BigIntegerTools.TryParseBinary(".10", out output));
        Assert.Equal(output, 0);
        Assert.True(BigIntegerTools.TryParseBinary(".11", out output));
        Assert.Equal(output, 0);
        Assert.True(BigIntegerTools.TryParseBinary("0.0", out output));
        Assert.Equal(output, 0);
        Assert.True(BigIntegerTools.TryParseBinary("0.1", out output));
        Assert.Equal(output, 0);
        Assert.True(BigIntegerTools.TryParseBinary("1.0", out output));
        Assert.Equal(output, 1);
        Assert.True(BigIntegerTools.TryParseBinary("1.1", out output));
        Assert.Equal(output, 1);
        Assert.True(BigIntegerTools.TryParseBinary("00.", out output));
        Assert.Equal(output, 0);
        Assert.True(BigIntegerTools.TryParseBinary("01.", out output));
        Assert.Equal(output, 1);
        Assert.True(BigIntegerTools.TryParseBinary("10.", out output));
        Assert.Equal(output, 2);
        Assert.True(BigIntegerTools.TryParseBinary("11.", out output));
        Assert.Equal(output, 3);
        Assert.True(BigIntegerTools.TryParseBinary("00.", out output));
        Assert.Equal(output, 0);
        Assert.True(BigIntegerTools.TryParseBinary("01.", out output));
        Assert.Equal(output, 1);
        Assert.True(BigIntegerTools.TryParseBinary("10.", out output));
        Assert.Equal(output, 2);
        Assert.True(BigIntegerTools.TryParseBinary("11.", out output));
        Assert.Equal(output, 3);
        Assert.True(BigIntegerTools.TryParseBinary("000", out output));
        Assert.Equal(output, 0);
        Assert.True(BigIntegerTools.TryParseBinary("001", out output));
        Assert.Equal(output, 1);
        Assert.True(BigIntegerTools.TryParseBinary("010", out output));
        Assert.Equal(output, 2);
        Assert.True(BigIntegerTools.TryParseBinary("011", out output));
        Assert.Equal(output, 3);
        Assert.True(BigIntegerTools.TryParseBinary("100", out output));
        Assert.Equal(output, 4);
        Assert.True(BigIntegerTools.TryParseBinary("101", out output));
        Assert.Equal(output, 5);
        Assert.True(BigIntegerTools.TryParseBinary("110", out output));
        Assert.Equal(output, 6);
        Assert.True(BigIntegerTools.TryParseBinary("111", out output));
        Assert.Equal(output, 7);
        Assert.True(BigIntegerTools.TryParseBinary("+0.0", out output));
        Assert.Equal(output, 0);
        Assert.True(BigIntegerTools.TryParseBinary("+0.1", out output));
        Assert.Equal(output, 0);
        Assert.True(BigIntegerTools.TryParseBinary("+1.0", out output));
        Assert.Equal(output, 1);
        Assert.True(BigIntegerTools.TryParseBinary("+1.1", out output));
        Assert.Equal(output, 1);
        Assert.True(BigIntegerTools.TryParseBinary("+00.", out output));
        Assert.Equal(output, 0);
        Assert.True(BigIntegerTools.TryParseBinary("+01.", out output));
        Assert.Equal(output, 1);
        Assert.True(BigIntegerTools.TryParseBinary("+10.", out output));
        Assert.Equal(output, 2);
        Assert.True(BigIntegerTools.TryParseBinary("+11.", out output));
        Assert.Equal(output, 3);
        Assert.True(BigIntegerTools.TryParseBinary("+00.", out output));
        Assert.Equal(output, 0);
        Assert.True(BigIntegerTools.TryParseBinary("+01.", out output));
        Assert.Equal(output, 1);
        Assert.True(BigIntegerTools.TryParseBinary("+10.", out output));
        Assert.Equal(output, 2);
        Assert.True(BigIntegerTools.TryParseBinary("+11.", out output));
        Assert.Equal(output, 3);
        Assert.True(BigIntegerTools.TryParseBinary("-0.0", out output));
        Assert.Equal(output, 0);
        Assert.True(BigIntegerTools.TryParseBinary("-0.1", out output));
        Assert.Equal(output, 0);
        Assert.True(BigIntegerTools.TryParseBinary("-1.0", out output));
        Assert.Equal(output, -1);
        Assert.True(BigIntegerTools.TryParseBinary("-1.1", out output));
        Assert.Equal(output, -1);
        Assert.True(BigIntegerTools.TryParseBinary("-00.", out output));
        Assert.Equal(output, 0);
        Assert.True(BigIntegerTools.TryParseBinary("-01.", out output));
        Assert.Equal(output, -1);
        Assert.True(BigIntegerTools.TryParseBinary("-10.", out output));
        Assert.Equal(output, -2);
        Assert.True(BigIntegerTools.TryParseBinary("-11.", out output));
        Assert.Equal(output, -3);
        Assert.True(BigIntegerTools.TryParseBinary("-00.", out output));
        Assert.Equal(output, 0);
        Assert.True(BigIntegerTools.TryParseBinary("-01.", out output));
        Assert.Equal(output, -1);
        Assert.True(BigIntegerTools.TryParseBinary("-10.", out output));
        Assert.Equal(output, -2);
        Assert.True(BigIntegerTools.TryParseBinary("-11.", out output));
        Assert.Equal(output, -3);
        Assert.True(BigIntegerTools.TryParseBinary("000", out output));
        Assert.Equal(output, 0);
        Assert.True(BigIntegerTools.TryParseBinary("001", out output));
        Assert.Equal(output, 1);
        Assert.True(BigIntegerTools.TryParseBinary("010", out output));
        Assert.Equal(output, 2);
        Assert.True(BigIntegerTools.TryParseBinary("011", out output));
        Assert.Equal(output, 3);
        Assert.True(BigIntegerTools.TryParseBinary("100", out output));
        Assert.Equal(output, 4);
        Assert.True(BigIntegerTools.TryParseBinary("101", out output));
        Assert.Equal(output, 5);
        Assert.True(BigIntegerTools.TryParseBinary("110", out output));
        Assert.Equal(output, 6);
        Assert.True(BigIntegerTools.TryParseBinary("111", out output));
        Assert.Equal(output, 7);
        Assert.True(BigIntegerTools.TryParseBinary("0.00", out output));
        Assert.Equal(output, 0);
        Assert.True(BigIntegerTools.TryParseBinary("0.01", out output));
        Assert.Equal(output, 0);
        Assert.True(BigIntegerTools.TryParseBinary("0.10", out output));
        Assert.Equal(output, 0);
        Assert.True(BigIntegerTools.TryParseBinary("0.11", out output));
        Assert.Equal(output, 0);
        Assert.True(BigIntegerTools.TryParseBinary("1.00", out output));
        Assert.Equal(output, 1);
        Assert.True(BigIntegerTools.TryParseBinary("1.01", out output));
        Assert.Equal(output, 1);
        Assert.True(BigIntegerTools.TryParseBinary("1.10", out output));
        Assert.Equal(output, 1);
        Assert.True(BigIntegerTools.TryParseBinary("1.11", out output));
        Assert.Equal(output, 1);
        Assert.True(BigIntegerTools.TryParseBinary("-.000", out output));
        Assert.Equal(output, 0);
        Assert.True(BigIntegerTools.TryParseBinary("-.001", out output));
        Assert.Equal(output, 0);
        Assert.True(BigIntegerTools.TryParseBinary("-0.00", out output));
        Assert.Equal(output, 0);
        Assert.True(BigIntegerTools.TryParseBinary("-0.01", out output));
        Assert.Equal(output, 0);
        Assert.True(BigIntegerTools.TryParseBinary("-0.10", out output));
        Assert.Equal(output, 0);
        Assert.True(BigIntegerTools.TryParseBinary("-0.11", out output));
        Assert.Equal(output, 0);
        Assert.True(BigIntegerTools.TryParseBinary("-1.00", out output));
        Assert.Equal(output, -1);
        Assert.True(BigIntegerTools.TryParseBinary("-1.01", out output));
        Assert.Equal(output, -1);
        Assert.True(BigIntegerTools.TryParseBinary("-1.10", out output));
        Assert.Equal(output, -1);
        Assert.True(BigIntegerTools.TryParseBinary("-1.11", out output));
        Assert.Equal(output, -1);

        // Test values around the one byte 1 byte marker
        Assert.True(BigIntegerTools.TryParseBinary("1000000", out output));
        Assert.Equal(output, 64);
        Assert.True(BigIntegerTools.TryParseBinary("10000000", out output));
        Assert.Equal(output, 128);
        Assert.True(BigIntegerTools.TryParseBinary("100000000", out output));
        Assert.Equal(output, 256);
        Assert.True(BigIntegerTools.TryParseBinary("1000000000", out output));
        Assert.Equal(output, 512);
        Assert.True(BigIntegerTools.TryParseBinary("1111111", out output));
        Assert.Equal(output, 127);
        Assert.True(BigIntegerTools.TryParseBinary("11111111", out output));
        Assert.Equal(output, 255);
        Assert.True(BigIntegerTools.TryParseBinary("111111111", out output));
        Assert.Equal(output, 511);
        Assert.True(BigIntegerTools.TryParseBinary("1111111111", out output));
        Assert.Equal(output, 1023);
        Assert.True(BigIntegerTools.TryParseBinary("+1000000", out output));
        Assert.Equal(output, 64);
        Assert.True(BigIntegerTools.TryParseBinary("+10000000", out output));
        Assert.Equal(output, 128);
        Assert.True(BigIntegerTools.TryParseBinary("+100000000", out output));
        Assert.Equal(output, 256);
        Assert.True(BigIntegerTools.TryParseBinary("+1000000000", out output));
        Assert.Equal(output, 512);
        Assert.True(BigIntegerTools.TryParseBinary("+1111111", out output));
        Assert.Equal(output, 127);
        Assert.True(BigIntegerTools.TryParseBinary("+11111111", out output));
        Assert.Equal(output, 255);
        Assert.True(BigIntegerTools.TryParseBinary("+111111111", out output));
        Assert.Equal(output, 511);
        Assert.True(BigIntegerTools.TryParseBinary("+1111111111", out output));
        Assert.Equal(output, 1023);
        Assert.True(BigIntegerTools.TryParseBinary("-1000000", out output));
        Assert.Equal(output, -64);
        Assert.True(BigIntegerTools.TryParseBinary("-10000000", out output));
        Assert.Equal(output, -128);
        Assert.True(BigIntegerTools.TryParseBinary("-100000000", out output));
        Assert.Equal(output, -256);
        Assert.True(BigIntegerTools.TryParseBinary("-1000000000", out output));
        Assert.Equal(output, -512);
        Assert.True(BigIntegerTools.TryParseBinary("-1111111", out output));
        Assert.Equal(output, -127);
        Assert.True(BigIntegerTools.TryParseBinary("-11111111", out output));
        Assert.Equal(output, -255);
        Assert.True(BigIntegerTools.TryParseBinary("-111111111", out output));
        Assert.Equal(output, -511);
        Assert.True(BigIntegerTools.TryParseBinary("-1111111111", out output));
        Assert.Equal(output, -1023);
        Assert.True(BigIntegerTools.TryParseBinary("-11111111111", out output));
        Assert.Equal(output, -2047);

        // Test values around the one byte 2 byte marker
        Assert.True(BigIntegerTools.TryParseBinary("1000000000000000", out output));
        Assert.Equal(output, 32768);
        Assert.True(BigIntegerTools.TryParseBinary("1111111111111101", out output));
        Assert.Equal(output, 65533);
        Assert.True(BigIntegerTools.TryParseBinary("1111111111111110", out output));
        Assert.Equal(output, 65534);
        Assert.True(BigIntegerTools.TryParseBinary("1111111111111111", out output));
        Assert.Equal(output, 65535);
        Assert.True(BigIntegerTools.TryParseBinary("10000000000000000", out output));
        Assert.Equal(output, 65536);
        Assert.True(BigIntegerTools.TryParseBinary("10000000000000001", out output));
        Assert.Equal(output, 65537);
        Assert.True(BigIntegerTools.TryParseBinary("10000000000000010", out output));
        Assert.Equal(output, 65538);
        Assert.True(BigIntegerTools.TryParseBinary("11111111111111111", out output));
        Assert.Equal(output, 131071);

        // Test values around the one byte 1 byte marker (with different formats)
        Assert.True(BigIntegerTools.TryParseBinary("1000000000000000.", out output));
        Assert.Equal(output, 32768);
        Assert.True(BigIntegerTools.TryParseBinary("1111111111111101.0", out output));
        Assert.Equal(output, 65533);
        Assert.True(BigIntegerTools.TryParseBinary("+1111111111111110", out output));
        Assert.Equal(output, 65534);
        Assert.True(BigIntegerTools.TryParseBinary("-1111111111111111", out output));
        Assert.Equal(output, -65535);
        Assert.True(BigIntegerTools.TryParseBinary("10000000000000000.", out output));
        Assert.Equal(output, 65536);
        Assert.True(BigIntegerTools.TryParseBinary("10000000000000000.0", out output));
        Assert.Equal(output, 65536);
        Assert.True(BigIntegerTools.TryParseBinary("-10000000000000000.0", out output));
        Assert.Equal(output, -65536);
        Assert.True(BigIntegerTools.TryParseBinary("+10000000000000001", out output));
        Assert.Equal(output, 65537);
        Assert.True(BigIntegerTools.TryParseBinary("10000000000000010.00", out output));
        Assert.Equal(output, 65538);
        Assert.True(BigIntegerTools.TryParseBinary("11111111111111111.000000000000", out output));
        Assert.Equal(output, 131071);

        // around 3 to 4 byte with random formats
        Assert.True(BigIntegerTools.TryParseBinary("1001100110011000001101110101110110001100011011011100100", out output));
        Assert.Equal(output, 21616517498418916);
        Assert.True(BigIntegerTools.TryParseBinary("100110011001100000110111010111011000110001101101110010011", out output));
        Assert.Equal(output, 86466069993675667);
        Assert.True(BigIntegerTools.TryParseBinary("101010101010101010101010101010101010101010101010101010101010101", out output));
        Assert.Equal(output, 6148914691236517205);
        Assert.True(BigIntegerTools.TryParseBinary("1001100110011000001101110101110110001100011011011100100.", out output));
        Assert.Equal(output, 21616517498418916);
        Assert.True(BigIntegerTools.TryParseBinary("-100110011001100000110111010111011000110001101101110010011.0", out output));
        Assert.Equal(output, -86466069993675667);
        Assert.True(BigIntegerTools.TryParseBinary("+101010101010101010101010101010101010101010101010101010101010101.", out output));
        Assert.Equal(output, 6148914691236517205);

        // around 3 to 4 byte with random formats
        Assert.True(BigIntegerTools.TryParseBinary("1001100110011000001101110101110110001100011011011100100", out output));
        Assert.Equal(output, 21616517498418916);
        Assert.True(BigIntegerTools.TryParseBinary("100110011001100000110111010111011000110001101101110010011", out output));
        Assert.Equal(output, 86466069993675667);
        Assert.True(BigIntegerTools.TryParseBinary("101010101010101010101010101010101010101010101010101010101010101", out output));
        Assert.Equal(output, 6148914691236517205);
        Assert.True(BigIntegerTools.TryParseBinary("1001100110011000001101110101110110001100011011011100100.", out output));
        Assert.Equal(output, 21616517498418916);
        Assert.True(BigIntegerTools.TryParseBinary("-100110011001100000110111010111011000110001101101110010011.0", out output));
        Assert.Equal(output, -86466069993675667);
        Assert.True(BigIntegerTools.TryParseBinary("+101010101010101010101010101010101010101010101010101010101010101.", out output));
        Assert.Equal(output, 6148914691236517205);

        double growthSpeed = 1.01;  // 1.01 for fast, 1.0001 for more extensive
        for (long i = 0; i > 0; i = (long)(i * growthSpeed) + 1)
        {
            BigFloat val = i;
            string binaryBits = Convert.ToString(i, 2);

            // checks several numbers between 0 and long.MaxValue
            string strVal = binaryBits;
            Assert.True(BigIntegerTools.TryParseBinary(strVal, out output));
            Assert.True(output == val);

            // checks several negative numbers between 0 and long.MaxValue
            strVal = "-" + binaryBits;
            Assert.True(BigIntegerTools.TryParseBinary(strVal, out output));
            Assert.Equal(output, -i);

            // checks several numbers between 0 and long.MaxValue (with leading plus sign)
            strVal = "+" + binaryBits;
            Assert.True(BigIntegerTools.TryParseBinary(strVal, out output));
            Assert.Equal(output, i);

            // checks several numbers between 0 and long.MaxValue (with leading '-0')
            strVal = "-0" + binaryBits;
            Assert.True(BigIntegerTools.TryParseBinary(strVal, out output));
            Assert.Equal(output, -i);

            // checks several numbers between 0 and long.MaxValue (with with trailing '.')
            strVal = "+" + binaryBits + ".";
            Assert.True(BigIntegerTools.TryParseBinary(strVal, out output));
            Assert.Equal(output, i);

            // checks several numbers between 0 and long.MaxValue (with with trailing '.0')
            strVal = "-0" + binaryBits + ".0"; ;
            Assert.True(BigIntegerTools.TryParseBinary(strVal, out output));
            Assert.Equal(output, -i);
        }
    }

    [Fact]
    public void Verify_Parse_BasicStringTests()
    {
        BigInteger biTwo = new(2);
        BigFloat bfTwo = new((BigInteger)0x1FFFFFFFF, 0, true);

        Assert.Equal(bfTwo.ToString(), biTwo.ToString());
        Assert.Equal((-bfTwo).ToString(), (-biTwo).ToString());

        StringBuilder sbBI = new();
        StringBuilder sbBF = new();
        _ = sbBI.Append(biTwo);
        _ = sbBF.Append(biTwo);
        _ = sbBI.Append(" + " + biTwo + "=");
        _ = sbBF.Append(" + " + bfTwo + "=");
        _ = sbBI.Append(" + " + biTwo + "=");
        _ = sbBF.Append(" + " + bfTwo + "=");
        _ = sbBI.Append(biTwo + biTwo + "!");
        _ = sbBF.Append(bfTwo + bfTwo + "!");

        Assert.Equal(sbBI.ToString(), sbBF.ToString());
    }

    [Fact]
    public void Verify_Parse_RoundTripIntegerParseThenToString()
    {
        // test zero
        string outputPos = BigFloat.Parse("0").ToString();
        Assert.Equal("0", outputPos); // Failed converting "0" from String->BigFloat->String.

        // Converts a string to a BigFloat and then back to a string.
        RoundTripIntegerParseThenToStringChecker("1");
        RoundTripIntegerParseThenToStringChecker("1234567890");
        RoundTripIntegerParseThenToStringChecker("1234567890123456789");
        RoundTripIntegerParseThenToStringChecker("2345678901234567891234567890123456789");
        RoundTripIntegerParseThenToStringChecker("345678901234567891234567890123456789012345678901234567891234567890123456789");

        for (int i = 3; i < 43; i++)
        {
            RoundTripIntegerParseThenToStringChecker("3.1415926535897932384626433832795028841971"[..i]);
        }

        // compare a decimal round trip to a BigFloat round trip (String -> BigFloat -> String  vs.  String -> Decimal -> String)
        DecimalVsBigFloatToStringChecker("1234567890123456789");
        for (int i = 1; i < 30; i++)
        {
            DecimalVsBigFloatToStringChecker(decimal.MaxValue.ToString()[..29]);
        }
        for (int i = 3; i < 30; i++)
        {
            DecimalVsBigFloatToStringChecker("3.141592653589793238462643383"[..i]);
        }

        // Converts a string to a BigFloat and then back to a string.
        static void RoundTripIntegerParseThenToStringChecker(string input)
        {
            string outputPos = BigFloat.Parse(input).ToString();
            Assert.Equal(input, outputPos); // Failed converting {input} from String->BigFloat->String.

            input = "-" + input;
            string outputNeg = BigFloat.Parse(input).ToString();
            Assert.Equal(input, outputNeg); // Failed converting {input} from String->BigFloat->String.
        }

        // String -> BigFloat/Decimal -> String
        static void DecimalVsBigFloatToStringChecker(string input)
        {
            string outputBIG = BigFloat.Parse(input).ToString();
            string outputDEC = decimal.Parse(input).ToString();
            Assert.Equal(outputBIG, outputDEC);
            //BigFloat.Parse($"{input}\").ToString() != Decimal.Parse(\"{input}\").ToString(). [{outputBIG} != {outputDEC}]");
        }
    }

    [Fact]
    public void Verify_Parse_BigFloat()
    {
        // Zero Tests
        CleanedUpTextVsBigFloatParse("-0");
        CleanedUpTextVsBigFloatParse("+0");
        CleanedUpTextVsBigFloatParse("-0.");
        CleanedUpTextVsBigFloatParse("+0.");
        CleanedUpTextVsBigFloatParse("0.");
        CleanedUpTextVsBigFloatParse(".0");
        CleanedUpTextVsBigFloatParse("+.0");
        CleanedUpTextVsBigFloatParse("-.0");

        // Larger Numbers
        CleanedUpTextVsBigFloatParse("6987029348765093487623076509348762307650934876230765093487623090120784334563456.4575436856748");
        CleanedUpTextVsBigFloatParse("0.012002928374380005089620983743800050896209837438000508962092908436501983467");
        CleanedUpTextVsBigFloatParse("69870293487650934876230901207843345634566987029348765093487623090120784334563456.");
        CleanedUpTextVsBigFloatParse("-6987029348765093487623076509348762307650934876230765093487623090120784334563456.4575436856748");
        CleanedUpTextVsBigFloatParse("-0.00000000000000000000000089620983743800050896209837438000508962092908436501983467");
        CleanedUpTextVsBigFloatParse("-6987029348765093487623090120784334563456698702934876509348762309000000000000.");

        CleanedUpTextVsBigFloatParse("5");
        CleanedUpTextVsBigFloatParse("500000.000000");
        CleanedUpTextVsBigFloatParse("5.");
        CleanedUpTextVsBigFloatParse("5.0");
        CleanedUpTextVsBigFloatParse(".50");
        CleanedUpTextVsBigFloatParse(".0005");
        CleanedUpTextVsBigFloatParse(".05");
        CleanedUpTextVsBigFloatParse("5.50");
        CleanedUpTextVsBigFloatParse("0005.5");
        CleanedUpTextVsBigFloatParse("+5");
        CleanedUpTextVsBigFloatParse("+5.");
        CleanedUpTextVsBigFloatParse("+5.0");
        CleanedUpTextVsBigFloatParse("+.50");
        CleanedUpTextVsBigFloatParse("+.05");
        CleanedUpTextVsBigFloatParse("+5.50");
        CleanedUpTextVsBigFloatParse("+0005.5");
        CleanedUpTextVsBigFloatParse("-5");
        CleanedUpTextVsBigFloatParse("-5.");
        CleanedUpTextVsBigFloatParse("-5.0");
        CleanedUpTextVsBigFloatParse("-.50");
        CleanedUpTextVsBigFloatParse("-.05");
        CleanedUpTextVsBigFloatParse("-5.50");
        CleanedUpTextVsBigFloatParse("-0005.5");

        ////////////////////////////////////////////////////////////
        for (int i = 1; i < 10; i++)
        {
            CleanedUpTextVsBigFloatParse("0.000000" + i.ToString());
            CleanedUpTextVsBigFloatParse("0.0000" + i.ToString());
            CleanedUpTextVsBigFloatParse("0.00" + i.ToString());
        }

        for (int i = 10; i < 100; i++)
        {
            CleanedUpTextVsBigFloatParse("0.00000" + i.ToString());
            CleanedUpTextVsBigFloatParse("0.000" + i.ToString());
            CleanedUpTextVsBigFloatParse("0.0" + i.ToString());
        }

        for (int i = 100; i < 150; i++)
        {
            CleanedUpTextVsBigFloatParse("0.0000" + i.ToString());
            CleanedUpTextVsBigFloatParse("0.00" + i.ToString());
            CleanedUpTextVsBigFloatParse("0." + i.ToString());
        }

        ////////////////////////////////////////////////////////////
        for (int i = 1; i < 200; i++)
        {
            CleanedUpTextVsBigFloatParse(i.ToString().Insert(0, "."));
            CleanedUpTextVsBigFloatParse(i.ToString().Insert(1, "."));
            CleanedUpTextVsBigFloatParse("-" + i.ToString().Insert(0, "."));
            CleanedUpTextVsBigFloatParse("-" + i.ToString().Insert(1, "."));
        }
        for (int i = 10; i < 200; i += 7)
        {
            CleanedUpTextVsBigFloatParse(i.ToString().Insert(2, "."));
            CleanedUpTextVsBigFloatParse("-" + i.ToString().Insert(2, "."));
        }

        CleanedUpTextVsBigFloatParse("0.0000003");
        CleanedUpTextVsBigFloatParse("0.0000000000003");
        CleanedUpTextVsBigFloatParse("0.0000000000000000003");
        CleanedUpTextVsBigFloatParse("0.0000000000000000000000003");
        CleanedUpTextVsBigFloatParse("0.0000000000000000000000000000003");
        CleanedUpTextVsBigFloatParse("0.0000000000000000000000000000000000003");
        CleanedUpTextVsBigFloatParse("0.0000000000000000000000000000000000000000003");
        CleanedUpTextVsBigFloatParse("0.0000000000000000000000000000000000000000000000003");
        CleanedUpTextVsBigFloatParse("0.0000000000000000000000000000000000000000000000000000003");
        CleanedUpTextVsBigFloatParse("0.0000000000000000000000000000000000000000000000000000000000003");
        CleanedUpTextVsBigFloatParse("-0.0000003");
        CleanedUpTextVsBigFloatParse("-1.0000003");
        CleanedUpTextVsBigFloatParse("-1.7474747474747");
        CleanedUpTextVsBigFloatParse("-7654321.3");
        CleanedUpTextVsBigFloatParse("-7654321");
        CleanedUpTextVsBigFloatParse("-765432109876543");
        CleanedUpTextVsBigFloatParse("54321000000.7");
        CleanedUpTextVsBigFloatParse("54321111000000.7");
        CleanedUpTextVsBigFloatParse("0.000000119");
        CleanedUpTextVsBigFloatParse("0.00119");
        CleanedUpTextVsBigFloatParse("0.119");
        CleanedUpTextVsBigFloatParse("0.1");
        CleanedUpTextVsBigFloatParse("0.2");
        CleanedUpTextVsBigFloatParse("0.3");
        CleanedUpTextVsBigFloatParse("0.4");
        CleanedUpTextVsBigFloatParse("0.5");
        CleanedUpTextVsBigFloatParse("0.6");
        CleanedUpTextVsBigFloatParse("0.7");
        CleanedUpTextVsBigFloatParse("0.77");
        CleanedUpTextVsBigFloatParse("0.777");
        CleanedUpTextVsBigFloatParse("0.7777");
        CleanedUpTextVsBigFloatParse("0.77777");
        CleanedUpTextVsBigFloatParse("0.777777");
        CleanedUpTextVsBigFloatParse("0.7777777");
        CleanedUpTextVsBigFloatParse("0.77777777");
        CleanedUpTextVsBigFloatParse("0.777777777");
        CleanedUpTextVsBigFloatParse("0.7777777777");
        CleanedUpTextVsBigFloatParse("0.77777777777");
        CleanedUpTextVsBigFloatParse("0.777777777777");
        CleanedUpTextVsBigFloatParse("0.7777777777777");
        CleanedUpTextVsBigFloatParse("0.77777777777777");
        CleanedUpTextVsBigFloatParse("0.777777777777777");
        CleanedUpTextVsBigFloatParse("0.1231");
        CleanedUpTextVsBigFloatParse("0.1232");
        CleanedUpTextVsBigFloatParse("0.1233");
        CleanedUpTextVsBigFloatParse("0.1234");
        CleanedUpTextVsBigFloatParse("12.31");
        CleanedUpTextVsBigFloatParse("12.32");
        CleanedUpTextVsBigFloatParse("12.33");
        CleanedUpTextVsBigFloatParse("12.34");
        CleanedUpTextVsBigFloatParse("1230.00000000123");
        CleanedUpTextVsBigFloatParse("1230.000000123");
        CleanedUpTextVsBigFloatParse("1230.0000123");
        CleanedUpTextVsBigFloatParse("1230.00123");
        CleanedUpTextVsBigFloatParse("1230.123");

        // Test zero's precision
        BigFloat res;
        res = BigFloat.Parse(".00000000e+004");  //0 of size 13, so, offset by 13. (00000000 = ((8-4) x 3.322  = 13.28)
        Assert.Equal("0 >> 13", res.ToStringHexScientific());
        res = BigFloat.Parse(".00000000e-4"); // (00000000 = ((8+4) x 3.322  = 39.86)
        Assert.Equal("0 >> 39", res.ToStringHexScientific());

        res = BigFloat.Parse("123.123e+000");  //0 of size 13, so, offset by 13. (00000000 = ((8-4) x 3.322  = 13.28)
        Assert.Equal(res, BigFloat.Parse("123.123"));
        Assert.Equal(res, BigFloat.Parse("000123.123"));
        Assert.Equal(res, BigFloat.Parse("123.123e0"));
        Assert.Equal(res, BigFloat.Parse("123.123e-0"));
        Assert.Equal(res, BigFloat.Parse("012312.3e-2"));
        Assert.Equal(res, BigFloat.Parse("123123.e-3"));
        Assert.Equal(res, BigFloat.Parse("123123.0e-3"));
        Assert.Equal(res, BigFloat.Parse(".123123e3"));
        Assert.Equal(res, BigFloat.Parse("0.123123e3"));
        Assert.Equal(res, BigFloat.Parse("000.123123e3"));
        Assert.Equal(res, BigFloat.Parse(".123123e+3"));
        Assert.Equal(res, BigFloat.Parse(".123123e+0003"));
    }

    /// <summary>
    /// Converts a string to a BigFloat and then back to a string. Supports decimal values and is flexible on the import format.
    /// </summary>
    private static void CleanedUpTextVsBigFloatParse(string stringVal)
    {
        // lets do a String->BigFloat->String
        bool success = BigFloat.TryParse(stringVal, out BigFloat result);
        Assert.True(success);

        string bigFloatResult = result.ToString();

        // Create a cleaned up version of stringVal to compare against. (like remove train '.', leading '+', and leading '0's
        string cleanedStringVal = stringVal.TrimEnd('.');   // Remove trailing '.'
        cleanedStringVal = cleanedStringVal.TrimStart('+'); // Remove leading  '+'
        bool isNegitive = cleanedStringVal.StartsWith('-');
        if (isNegitive)
        {
            cleanedStringVal = cleanedStringVal[1..];
        }

        if (cleanedStringVal != "0")        // Remove leading zeros (except if just one zero)
        {
            cleanedStringVal = cleanedStringVal.TrimStart('0');
        }

        if (cleanedStringVal[0] == '.')   //  .0001
        {
            // lets count leading zeros (just so we can see if we want to format it in 123e-25 format.

            int zerosFound = 0;
            int cleanedStringValLength = cleanedStringVal.Length;
            while ((zerosFound + 1) < cleanedStringValLength && cleanedStringVal[zerosFound + 1] == '0')
            {
                zerosFound++;
            }

            // if more then 10 zeros, like 0.00000000000123 then output in E notation.
            if (zerosFound > 10)
            {
                cleanedStringVal = cleanedStringVal.TrimStart('.', '0');
                cleanedStringVal = $"{cleanedStringVal}e-{zerosFound + cleanedStringVal.Length}";
            }
            else // if less then 10 zeros, just put our leading zero back on. e.g. 0.0000123.
            {
                cleanedStringVal = "0" + cleanedStringVal;  //  .0001 -> 0.0001
            }
        }

        if (isNegitive && cleanedStringVal != "0" && cleanedStringVal != "0.0") // put negative back in unless it is zero
        {
            cleanedStringVal = "-" + cleanedStringVal;
        }

        // compare the String->BigFloat->String with the cleaned up string version
        Assert.Equal(bigFloatResult, cleanedStringVal);
    }

    [Fact]
    public void Verify_Constructor_BigFloat_WithBigInteger()
    {
        string res;
        string strVal = "1024.0000002384185791015625";
        BigFloat val = new(512 * BigInteger.Parse("4294967297"), 1, true);
        int sizeShouldBe = (int)Math.Round((val.Size + BigFloat.GuardBits) / 3.32192809488736235, 0) + 1;
        // + 1 is for decimal point.
        Assert.Equal(strVal[0..sizeShouldBe], val.ToString(true));

        val = new BigFloat(512 * BigInteger.Parse("4294967297"), 1, true);
        res = val.ToString(false);
        Assert.Equal("1.02e+3", res);

        strVal = "1024.000000000";
        val = new BigFloat(512 * BigInteger.Parse("4294967296"), 1, true);
        res = val.ToString(true);
        Assert.Equal(strVal, res);

        strVal = "1023.999999762"; // 1023.9999997615814208984375
        val = new BigFloat(512 * BigInteger.Parse("4294967295"), 1, true);
        res = val.ToString(true);
        Assert.Equal(strVal, res);
    }

    [Fact]
    public void Verify_TryParse_Precision()
    {
        BigFloat BF123123 = BigFloat.Parse("123.123");
        BigFloat BF123124 = BigFloat.Parse("123.124");
        BigFloat BF123123_9 = BigFloat.Parse("123.123|9");
        BigFloat BF123123_5 = BigFloat.Parse("123.123|5");
        BigFloat BF123123_1 = BigFloat.Parse("123.123|1");
        BigFloat BF123123_2 = BigFloat.Parse("123.123|2");
        BigFloat BF123123_6 = BigFloat.Parse("123.123|6");

        Assert.Equal(BF123123_1, BF123123);
        Assert.Equal(BF123123_2, BF123123);
        Assert.Equal(BF123123_6, BF123124);


        //  123.123 has 17.91 binary accuracy, so 17 bits. 
        //  123.123|9: 1111011.0001111110|1101111110...  111101100011111101101111110
        //  123.123:   1111011.0001111101|1111001110... -111101100011111011111001110
        //                         Diff: |1110110000                      1110110000
        Assert.False(BF123123_9 == BF123123);

        Assert.Equal(BF123123_9, BF123124);

        // The below fail is acceptable - so excluding, however, "123.123" == "123.123|5" a miss by 0|10000 so it should fail however decimal to binary conversion is not perfect. 
        //  123.123 has 17.91 binary accuracy, so 17 bits. 
        //  123.123|5: 1111011.0001111110|01110...     1111011000111111001110
        //  123.123:   1111011.0001111101|11110...    -1111011000111110111110
        //                         Diff: |10000                         10000
        Assert.True(BF123123_5 == BF123123);
        Assert.False(BF123123_5.EqualsUlp(BF123123));
        Assert.True(BF123123_5.EqualsUlp(BF123123, 1));

        // The below fail is acceptable - so excluding, however, "123.124" == "123.123|5" a miss by 0|10000 so it should fail however decimal to binary conversion is not perfect. 
        //  123.124 has 17.91 binary accuracy, so 17 bits. 
        //  123.124:   1111011.0001111110|11111...   
        //  123.123|5: 1111011.0001111110|01110...   
        //                         Diff: |10001      
        Assert.False(BF123123_5 == BF123124);
    }

    /// <summary>
    /// Test some string values that can not be converted to a big integer.  
    /// </summary>
    [Fact]
    public void Verify_TryParse_Errors()
    {
        Assert.False(BigFloat.TryParse(null, out _));
        Assert.False(BigFloat.TryParse("", out _));
        Assert.False(BigFloat.TryParse(" ", out _));
        Assert.False(BigFloat.TryParse("e", out _));
        Assert.False(BigFloat.TryParse(".e", out _));
        Assert.False(BigFloat.TryParse("1e", out _));
        Assert.False(BigFloat.TryParse("1e1.", out _));
        Assert.False(BigFloat.TryParse("1e1.1", out _));
        Assert.False(BigFloat.TryParse("1e1+", out _));
        Assert.False(BigFloat.TryParse("1e1-", out _));
        Assert.False(BigFloat.TryParse("1e--1", out _));
        Assert.False(BigFloat.TryParse("1e-+1", out _));
        Assert.False(BigFloat.TryParse("1e++1", out _));
        Assert.False(BigFloat.TryParse("1e+-1", out _));
        Assert.False(BigFloat.TryParse("+-1e1", out _));
        Assert.False(BigFloat.TryParse("e1", out _));
        Assert.False(BigFloat.TryParse("{1", out _));
        Assert.False(BigFloat.TryParse("1}", out _));
        Assert.False(BigFloat.TryParse("}", out _));
        Assert.False(BigFloat.TryParse("{", out _));
        Assert.False(BigFloat.TryParse("{}1", out _));
        Assert.False(BigFloat.TryParse("1{}", out _));
        Assert.False(BigFloat.TryParse("{{}}", out _));
        Assert.False(BigFloat.TryParse("{{1}}", out _));
        Assert.False(BigFloat.TryParse("{}1", out _));
        Assert.False(BigFloat.TryParse("{1)", out _));
        Assert.False(BigFloat.TryParse("(1}", out _));
        Assert.False(BigFloat.TryParse("+-1", out _));
        Assert.False(BigFloat.TryParse("--1", out _));
        Assert.False(BigFloat.TryParse("++1", out _));
        Assert.False(BigFloat.TryParse("+-1", out _));
        Assert.False(BigFloat.TryParse("-1+", out _));
        Assert.False(BigFloat.TryParse("+1-", out _));
        Assert.False(BigFloat.TryParse("-1-", out _));
        Assert.False(BigFloat.TryParse("+1+", out _));
        Assert.False(BigFloat.TryParse("+1-", out _));
        Assert.False(BigFloat.TryParse("-1+", out _));
        Assert.False(BigFloat.TryParse("1-+", out _));
        Assert.False(BigFloat.TryParse("1+-", out _));
        Assert.False(BigFloat.TryParse("1--", out _));
        Assert.False(BigFloat.TryParse("1++", out _));
        Assert.False(BigFloat.TryParse("1+-", out _));
        Assert.False(BigFloat.TryParse("1-+", out _));
        Assert.False(BigFloat.TryParse("*", out _));
        Assert.False(BigFloat.TryParse("00x", out _));
        Assert.False(BigFloat.TryParse("-0x", out _));
        Assert.False(BigFloat.TryParse("0-x", out _));
        Assert.False(BigFloat.TryParse("0x-", out _));
        Assert.False(BigFloat.TryParse(".", out _));
        Assert.False(BigFloat.TryParse("-", out _));
        Assert.False(BigFloat.TryParse("-.", out _));
        Assert.False(BigFloat.TryParse(".-", out _));
        Assert.False(BigFloat.TryParse("+.", out _));
        Assert.False(BigFloat.TryParse("1+.", out _));
        Assert.False(BigFloat.TryParse(".1+", out _));
        Assert.False(BigFloat.TryParse("1.+", out _));
        Assert.False(BigFloat.TryParse("1.e", out _));
        Assert.False(BigFloat.TryParse(".+", out _));
        Assert.False(BigFloat.TryParse("/", out _));
        Assert.False(BigFloat.TryParse(@"\", out _));
        Assert.False(BigFloat.TryParse("--1", out _));
        Assert.False(BigFloat.TryParse("1-1", out _));
        Assert.False(BigFloat.TryParse("0-1", out _));
        Assert.False(BigFloat.TryParse("0-", out _));
        Assert.False(BigFloat.TryParse("0.-", out _));
        Assert.False(BigFloat.TryParse("1.41.", out _));
        Assert.False(BigFloat.TryParse(".41.", out _));
        Assert.False(BigFloat.TryParse(".4.1", out _));
        Assert.False(BigFloat.TryParse(".4.1e", out _));
        Assert.False(BigFloat.TryParse("XXXX", out _));
        Assert.False(BigFloat.TryParse("XX1XX", out _));
        Assert.False(BigFloat.TryParse("XXXX1", out _));
        Assert.False(BigFloat.TryParse("1XXXXe10", out _));
        Assert.False(BigFloat.TryParse("1XX.XXe10", out _));
        Assert.False(BigFloat.TryParse("X.XX", out _));
        Assert.False(BigFloat.TryParse("1e10XXX", out _));
#if !DEBUG
        _ = Assert.Throws<ArgumentNullException>(() => BigFloat.ParseBinary(null));
        _ = Assert.Throws<ArgumentException>(() => BigFloat.ParseBinary(""));
        _ = Assert.Throws<ArgumentException>(() => BigFloat.ParseBinary(" "));
#endif
    }

    /// <summary>
    /// Test some string values that can not be converted to a big integer.  
    /// </summary>
    [Fact]
    public void Verify_TryParseDecimal_Errors()
    {
        Assert.False(BigFloat.TryParseDecimal(null, out _));
        Assert.False(BigFloat.TryParseDecimal("", out _));
        Assert.False(BigFloat.TryParseDecimal(" ", out _));
        Assert.False(BigFloat.TryParseDecimal("e", out _));
        Assert.False(BigFloat.TryParseDecimal(".e", out _));
        Assert.False(BigFloat.TryParseDecimal("1e", out _));
        Assert.False(BigFloat.TryParseDecimal("1e1.", out _));
        Assert.False(BigFloat.TryParseDecimal("1e1.1", out _));
        Assert.False(BigFloat.TryParseDecimal("1e1+", out _));
        Assert.False(BigFloat.TryParseDecimal("1e1-", out _));
        Assert.False(BigFloat.TryParseDecimal("1e--1", out _));
        Assert.False(BigFloat.TryParseDecimal("1e-+1", out _));
        Assert.False(BigFloat.TryParseDecimal("1e++1", out _));
        Assert.False(BigFloat.TryParseDecimal("1e+-1", out _));
        Assert.False(BigFloat.TryParseDecimal("+-1e1", out _));
        Assert.False(BigFloat.TryParseDecimal("e1", out _));
        Assert.False(BigFloat.TryParseDecimal("{1", out _));
        Assert.False(BigFloat.TryParseDecimal("1}", out _));
        Assert.False(BigFloat.TryParseDecimal("}", out _));
        Assert.False(BigFloat.TryParseDecimal("{", out _));
        Assert.False(BigFloat.TryParseDecimal("{}1", out _));
        Assert.False(BigFloat.TryParseDecimal("1{}", out _));
        Assert.False(BigFloat.TryParseDecimal("{{}}", out _));
        Assert.False(BigFloat.TryParseDecimal("{{1}}", out _));
        Assert.False(BigFloat.TryParseDecimal("{}1", out _));
        Assert.False(BigFloat.TryParseDecimal("{1)", out _));
        Assert.False(BigFloat.TryParseDecimal("(1}", out _));
        Assert.False(BigFloat.TryParseDecimal("+-1", out _));
        Assert.False(BigFloat.TryParseDecimal("--1", out _));
        Assert.False(BigFloat.TryParseDecimal("++1", out _));
        Assert.False(BigFloat.TryParseDecimal("+-1", out _));
        Assert.False(BigFloat.TryParseDecimal("-1+", out _));
        Assert.False(BigFloat.TryParseDecimal("+1-", out _));
        Assert.False(BigFloat.TryParseDecimal("-1-", out _));
        Assert.False(BigFloat.TryParseDecimal("+1+", out _));
        Assert.False(BigFloat.TryParseDecimal("+1-", out _));
        Assert.False(BigFloat.TryParseDecimal("-1+", out _));
        Assert.False(BigFloat.TryParseDecimal("1-+", out _));
        Assert.False(BigFloat.TryParseDecimal("1+-", out _));
        Assert.False(BigFloat.TryParseDecimal("1--", out _));
        Assert.False(BigFloat.TryParseDecimal("1++", out _));
        Assert.False(BigFloat.TryParseDecimal("1+-", out _));
        Assert.False(BigFloat.TryParseDecimal("1-+", out _));
        Assert.False(BigFloat.TryParseDecimal("*", out _));
        Assert.False(BigFloat.TryParseDecimal("0x1", out _));
        Assert.False(BigFloat.TryParseDecimal(".", out _));
        Assert.False(BigFloat.TryParseDecimal("-", out _));
        Assert.False(BigFloat.TryParseDecimal("-.", out _));
        Assert.False(BigFloat.TryParseDecimal(".-", out _));
        Assert.False(BigFloat.TryParseDecimal("+.", out _));
        Assert.False(BigFloat.TryParseDecimal("1+.", out _));
        Assert.False(BigFloat.TryParseDecimal(".1+", out _));
        Assert.False(BigFloat.TryParseDecimal("1.+", out _));
        Assert.False(BigFloat.TryParseDecimal("1.e", out _));
        Assert.False(BigFloat.TryParseDecimal(".+", out _));
        Assert.False(BigFloat.TryParseDecimal("/", out _));
        Assert.False(BigFloat.TryParseDecimal(@"\", out _));
        Assert.False(BigFloat.TryParseDecimal("--1", out _));
        Assert.False(BigFloat.TryParseDecimal("1-1", out _));
        Assert.False(BigFloat.TryParseDecimal("0-1", out _));
        Assert.False(BigFloat.TryParseDecimal("0-", out _));
        Assert.False(BigFloat.TryParseDecimal("0.-", out _));
        Assert.False(BigFloat.TryParseDecimal("1.41.", out _));
        Assert.False(BigFloat.TryParseDecimal(".41.", out _));
        Assert.False(BigFloat.TryParseDecimal(".4.1", out _));
        Assert.False(BigFloat.TryParseDecimal(".4.1e", out _));
        Assert.False(BigFloat.TryParseDecimal("XXXX", out _));
        Assert.False(BigFloat.TryParseDecimal("XX1XX", out _));
        Assert.False(BigFloat.TryParseDecimal("XXXX1", out _));
        Assert.False(BigFloat.TryParseDecimal("1XXXXe10", out _));
        Assert.False(BigFloat.TryParseDecimal("1XX.XXe10", out _));
        Assert.False(BigFloat.TryParseDecimal("X.XX", out _));
        Assert.False(BigFloat.TryParseDecimal("1e10XXX", out _));
    }

    /// <summary>
    /// Test some string values that can not be converted to a big integer.  
    /// </summary>
    [Fact]
    public void Verify_ToBinaryStringFormat()
    {
        BigFloat bf;
        string str;

        bf = new(1.5);
        str = bf.ToString("B");
        str = bf.ToString("B");
        Assert.Equal("1.100000000000000000000000000000000000000000000000000000000", str); // Verify_ToStringFormat on 1.5
        bf = new(1.25);
        bf = new(1.25);
        str = bf.ToString("B");
        Assert.Equal("1.010000000000000000000000000000000000000000000000000000000", str); // Verify_ToStringFormat on 1.25
        bf = new(2.5);
        bf = new(2.5);
        str = bf.ToString("B");
        Assert.Equal("10.10000000000000000000000000000000000000000000000000000000", str); // Verify_ToStringFormat on 2.5
        bf = new(3.5);
        bf = new(3.5);
        str = bf.ToString("B");
        Assert.Equal("11.10000000000000000000000000000000000000000000000000000000", str); // Verify_ToStringFormat on 3.5
        bf = new(7.5);
        bf = new(7.5);
        str = bf.ToString("B");
        Assert.Equal("111.1000000000000000000000000000000000000000000000000000000", str); // Verify_ToStringFormat on 7.5
        bf = new(15.5);
        str = bf.ToString("B");
        Assert.Equal("1111.100000000000000000000000000000000000000000000000000000", str); // Verify_ToStringFormat on 15.5

        bf = new(31.25);
        str = bf.ToString("B");
        Assert.Equal("11111.01000000000000000000000000000000000000000000000000000", str); // Verify_ToStringFormat on 31.25

        bf = new(63.25);
        str = bf.ToString("B");
        Assert.Equal("111111.0100000000000000000000000000000000000000000000000000", str); // Verify_ToStringFormat on 63.25

        bf = new(127.25);
        str = bf.ToString("B");
        Assert.Equal("1111111.010000000000000000000000000000000000000000000000000", str); // Verify_ToStringFormat on 127.25

        bf = new(255.25);
        str = bf.ToString("B");
        Assert.Equal("11111111.01000000000000000000000000000000000000000000000000", str); // Verify_ToStringFormat on 255.25

        bf = new(0.0000123);
        str = bf.ToString("B");
        Assert.Equal("0.00000000000000001100111001011100000110010000010110001010100000111000000000", str); // Verify_ToStringFormat on 0.0000123
        //    answer: 0.000000000000000011001110010111000001100100000101100010101000001101111100001000001110001011...
        //                             12345678901234567890123456789012345678901234567890123  (expect 1+52= 53 significant bits)
        //  expected: 0.000000000000000011001110010111000001100100000101100010101000001110000

        bf = new(1230000000);
        str = bf.ToString("B");
        Assert.Equal("1001001010100000100111110000000", str); // Verify_ToStringFormat on 1230000000

        bf = new(123, 5);
        str = bf.Truncate().ToString("B");
        Assert.Equal("111101100000", str); // Verify_ToStringFormat on 123 * 2^5

        bf = new(123, 40);
        str = bf.ToString("B");
        Assert.Equal("11110110000000000000000000000000000000000000000", str); // Verify_ToStringFormat on 123 * 2^5

        bf = new(0.0000123);
        str = bf.ToString("B");
        Assert.Equal("0.00000000000000001100111001011100000110010000010110001010100000111000000000", str); // Verify_ToStringFormat on 0.0000123
        //     answer: 0.000000000000000011001110010111000001100100000101100010101000001101111100001000001110001011...
        //                               12345678901234567890123456789012345678901234567890123 (expect 1+52= 53 significant bits)
        //   expected: 0.000000000000000011001110010111000001100100000101100010101000001110000

        bf = new(-0.123);
        str = bf.ToString("B");
        Assert.Equal("-0.0001111101111100111011011001000101101000011100101011000000000", str); // Verify_ToStringFormat on -3.5
        //     answer: -0.00011111011111001110110110010001011010000111001010110000001000...
        //                   12345678901234567890123456789012345678901234567890123 (expect 1+52= 53 significant bits)
        //   expected: -0.00011111011111001110110110010001011010000111001010110000

        bf = new(-3.5);
        str = bf.ToString("B");
        Assert.Equal("-11.10000000000000000000000000000000000000000000000000000000", str); // Verify_ToStringFormat on -3.5

        bf = new(-1230000000.0);
        str = bf.ToString("B");
        Assert.Equal("-1001001010100000100111110000000.000000000000000000000000000", str); // Verify_ToStringFormat on 1230000000

        bf = BigFloat.CreateWithPrecisionFromValue(-123, binaryScaler: 5);
        str = bf.ToString("B");
        Assert.Equal("-111101100000", str); // Verify_ToStringFormat on 123 * 2^5

        bf = new(-123, 40);
        str = bf.ToString("B");
        Assert.Equal("-11110110000000000000000000000000000000000000000", str); // Verify_ToStringFormat on 123 * 2^5

        //////////////// Int conversions ////////////////
        bf = new(1230000000);
        str = bf.ToString("B");
        Assert.Equal("1001001010100000100111110000000", str); // Verify_ToStringFormat on 1230000000

        bf = new(-1230000000);
        str = bf.ToString("B");
        Assert.Equal("-1001001010100000100111110000000", str); // Verify_ToStringFormat on -1230000000

        //////////////// String conversions ////////////////
        bf = new("1230000000");
        str = bf.ToString("B");
        Assert.Equal("1001001010100000100111110000000", str); // Verify_ToStringFormat on 1230000000

        bf = new("-1230000000");
        str = bf.ToString("B");
        Assert.Equal("-1001001010100000100111110000000", str); // Verify_ToStringFormat on -1230000000

        bf = new("1230000000.0");
        str = bf.ToString("B");
        Assert.Equal("1001001010100000100111110000000.000", str); // Verify_ToStringFormat on 1230000000.0

        bf = new("-123456.7890123");
        str = bf.ToString("B");
        Assert.Equal("-11110001001000000.11001001111111001011010", str); // Verify_ToStringFormat on -123456.7890123
        //     answer: -11110001001000000.110010011111110010110101110010001010010001001001001000000000010010000010010001011011111111...
        //                                012345678901234567890123 (expect 7 * 3.321928 = 23.253 significant binary digits)
        //   expected: -11110001001000000.11001001111111001011011  
    }

    [Fact]
    public void Verify_Equals()
    {
        Assert.True(((BigFloat)long.MaxValue).Equals(long.MaxValue));
        Assert.True(((BigFloat)ulong.MaxValue).Equals(ulong.MaxValue));
        Assert.True(((BigFloat)ulong.MinValue).Equals(ulong.MinValue));

        Assert.True((((BigFloat)long.MaxValue) - 1).Equals(long.MaxValue - 1));
        Assert.True((((BigFloat)ulong.MaxValue) - 1).Equals(ulong.MaxValue - 1));
        Assert.True((((BigFloat)ulong.MinValue) + 1).Equals(ulong.MinValue + 1));

        Assert.False((((BigFloat)long.MaxValue) + 1).Equals(long.MaxValue));
        Assert.False((((BigFloat)ulong.MaxValue) + 1).Equals(ulong.MaxValue));
        Assert.False((((BigFloat)ulong.MinValue) + 1).Equals(ulong.MinValue));
        Assert.False((((BigFloat)long.MaxValue) - 1).Equals(long.MaxValue));
        Assert.False((((BigFloat)ulong.MaxValue) - 1).Equals(ulong.MaxValue));
        Assert.False((((BigFloat)ulong.MinValue) - 1).Equals(ulong.MinValue));

        Assert.True((((BigFloat)(long)0) - 1).Equals(-1));
        Assert.True((((BigFloat)(ulong)0) - 1).Equals(-1));

        Assert.True(((BigFloat)(long)0).Equals(0));
        Assert.True(((BigFloat)(ulong)0).Equals(0));
        Assert.True(((BigFloat)(long)0).Equals((ulong)0));
        Assert.True(((BigFloat)(ulong)0).Equals((ulong)0));

        Assert.True((((BigFloat)(long)0) + 1).Equals(1));
        Assert.True((((BigFloat)(ulong)0) + 1).Equals(1));
        Assert.True((((BigFloat)(long)0) + 1).Equals((ulong)1));
        Assert.True((((BigFloat)(ulong)0) + 1).Equals((ulong)1));

        Assert.False((((BigFloat)(long)0) - 1).Equals(0));
        Assert.False((((BigFloat)(ulong)0) - 1).Equals(0));
        Assert.False((((BigFloat)(long)0) - 1).Equals((ulong)0));
        Assert.False((((BigFloat)(ulong)0) - 1).Equals((ulong)0));

        Assert.False((((BigFloat)(long)0) + 1).Equals(0));
        Assert.False((((BigFloat)(ulong)0) + 1).Equals(0));
        Assert.False((((BigFloat)(long)0) + 1).Equals((ulong)0));
        Assert.False((((BigFloat)(ulong)0) + 1).Equals((ulong)0));

        BigFloat zero = BigFloat.Parse("0b0|.01111111111");
        Assert.True(zero.Equals(0));
        Assert.True(zero.Equals((ulong)0));
        Assert.True((-zero).Equals(0));
        Assert.True((-zero).Equals((ulong)0));
        Assert.False(zero.Equals(1));
        Assert.False(zero.Equals((ulong)1));
        Assert.False((-zero).Equals(1));
        Assert.False((-zero).Equals((ulong)1));
        Assert.False(zero.Equals(-1));
        Assert.False((-zero).Equals(-1));

        BigFloat one = BigFloat.Parse("0b0|.1111111111111111111111111");
        Assert.True(one.Equals(1));
        Assert.True((-one).Equals(-1));
        Assert.False((-one).Equals((ulong)1));
        Assert.False(one.Equals(-1));
        Assert.False((-one).Equals(1));
        Assert.False(one.Equals(0));
        Assert.False(one.Equals((ulong)0));
        Assert.False((-one).Equals(0));
        Assert.False((-one).Equals((ulong)0));

        BigFloat val7 = BigFloat.Parse("0b0|1111111111111111111111111");
        Assert.True(val7.Equals(33554431));
        Assert.True(val7.Equals((ulong)33554431));
        Assert.True((-val7).Equals(-33554431));
        Assert.False(val7.Equals(-33554431));
        Assert.False((-val7).Equals(33554431));
        Assert.False(val7.Equals(33554430));
        Assert.False((-val7).Equals(-33554430));
        Assert.False(val7.Equals(33554432));
        Assert.False((-val7).Equals(-33554432));
        Assert.False(val7.Equals(1));
        Assert.False(val7.Equals((ulong)1));
        Assert.False((-val7).Equals(1));
        Assert.False((-val7).Equals((ulong)1));
        Assert.False(val7.Equals(0));
        Assert.False(val7.Equals((ulong)0));
        Assert.False((-val7).Equals(0));
        Assert.False((-val7).Equals((ulong)0));

        BigFloat val8 = BigFloat.Parse("0b0|1111111111111111111111111");
        Assert.True(val8.Equals(0x1FFFFFF));
        Assert.True((-val8).Equals(-0x1FFFFFF));
        Assert.True(val8.Equals((ulong)0x1FFFFFF));
        Assert.False((-val8).Equals((ulong)0));
        Assert.False(val8.Equals(0));
        Assert.False((-val8).Equals(0));
        Assert.False(val8.Equals(0x2000000));
        Assert.False((-val8).Equals(-0x2000000));
        Assert.False(val8.Equals((ulong)0x2000000));
        Assert.False(val8.Equals(0x1FFFFFE));
        Assert.False((-val8).Equals(-0x1FFFFFE));
        Assert.False(val8.Equals((ulong)0x1FFFFFE));

        val8 = BigFloat.Parse("0b11111111111111111111|11111");
        Assert.True(val8.Equals(0x1FFFFFF));
        Assert.True((-val8).Equals(-0x1FFFFFF));
        Assert.True(val8.Equals((ulong)0x1FFFFFF));
        Assert.False((-val8).Equals((ulong)0));
        Assert.False(val8.Equals(0));
        Assert.False((-val8).Equals(0));
        Assert.False(val8.Equals(0x2000000));
        Assert.False((-val8).Equals(-0x2000000));
        Assert.False(val8.Equals((ulong)0x2000000));
        Assert.False(val8.Equals(0x1FFFFFE));
        Assert.False((-val8).Equals(-0x1FFFFFE));
        Assert.False(val8.Equals((ulong)0x1FFFFFE));
    }

    [Fact]
    public void Verify_Equals_Byte()
    {
        BigFloat aBigFloat;
        byte bByte;

        aBigFloat = new BigFloat(byte.MinValue);
        bByte = byte.MinValue;
        Assert.True(aBigFloat.Equals(bByte)); // Fail-26 on VerifyEquals(byte.MinValue)

        aBigFloat = new BigFloat(byte.MinValue + 1);
        bByte = byte.MinValue + 1;
        Assert.True(aBigFloat.Equals(bByte)); // Fail-28 on VerifyEquals(byte.MinValue)

        aBigFloat = new BigFloat(byte.MinValue + 1);
        bByte = byte.MinValue;
        Assert.False(aBigFloat.Equals(bByte)); // Fail-30 on VerifyEquals(byte.MinValue)

        aBigFloat = new BigFloat((byte)2);
        bByte = 2;
        Assert.True(aBigFloat.Equals(bByte)); // Fail-16 on VerifyEquals((byte)2)

        aBigFloat = new BigFloat(byte.MaxValue);
        bByte = byte.MaxValue;
        Assert.True(aBigFloat.Equals(bByte)); // Fail-20 on VerifyEquals(byte.MaxValue)

        aBigFloat = new BigFloat(byte.MaxValue);
        bByte = byte.MaxValue;
        Assert.True(aBigFloat.Equals(bByte)); // Fail-20 on VerifyEquals(byte.MaxValue)

        aBigFloat = new BigFloat(byte.MaxValue - 1);
        bByte = byte.MaxValue - 1;
        Assert.True(aBigFloat.Equals(bByte)); // Fail-22 on VerifyEquals(byte.MaxValue)

        aBigFloat = new BigFloat(byte.MaxValue - 1);
        bByte = byte.MaxValue;
        Assert.False(aBigFloat.Equals(bByte)); // Fail-24 on VerifyEquals(byte.MaxValue)

        aBigFloat = new BigFloat((byte)0);
        bByte = 1;
        Assert.False(aBigFloat.Equals(bByte)); // Fail-33 on VerifyEquals((byte)1)

        aBigFloat = new BigFloat(256);
        bByte = 0;
        Assert.False(aBigFloat.Equals(bByte)); // Fail-34 on VerifyEquals (byte)256 should be 0
    }

    [Fact]
    public void Verify_Equals_Int()
    {
        BigFloat aBigFloat;
        int bInt;

        aBigFloat = new BigFloat(0);
        bInt = 0;
        Assert.True(aBigFloat.Equals(bInt)); // Fail-10 on VerifyEquals(0)
        Assert.False(aBigFloat.Equals(1)); // Fail-10 on VerifyEquals(1)
        Assert.False(aBigFloat.Equals(-1)); // Fail-10 on VerifyEquals(-1)

        aBigFloat = new BigFloat(1);
        bInt = 1;
        Assert.True(aBigFloat.Equals(bInt)); // Fail-12 on VerifyEquals(1)
        Assert.False(aBigFloat.Equals(2)); // Fail-12 on VerifyEquals(2)
        Assert.False(aBigFloat.Equals(0)); // Fail-12 on VerifyEquals(0)
        Assert.False(aBigFloat.Equals(-1)); // Fail-12 on VerifyEquals(-1)

        aBigFloat = new BigFloat(-1);
        bInt = -1;
        Assert.True(aBigFloat.Equals(bInt)); // Fail-14 on VerifyEquals(-1)
        Assert.False(aBigFloat.Equals(-2)); // Fail-14 on VerifyEquals(-2)
        Assert.False(aBigFloat.Equals(0)); // Fail-14 on VerifyEquals(0)
        Assert.False(aBigFloat.Equals(1)); // Fail-14 on VerifyEquals(1)

        aBigFloat = new BigFloat(2);
        bInt = 2;
        Assert.True(aBigFloat.Equals(bInt)); // Fail-16 on VerifyEquals(2)

        aBigFloat = new BigFloat(-2);
        bInt = -2;
        Assert.True(aBigFloat.Equals(bInt)); // Fail-18 on VerifyEquals(-2)

        aBigFloat = new BigFloat(int.MaxValue);
        bInt = int.MaxValue;
        Assert.True(aBigFloat.Equals(bInt)); // Fail-20 on VerifyEquals(int.MaxValue)

        aBigFloat = new BigFloat(int.MaxValue - 1);
        bInt = int.MaxValue - 1;
        Assert.True(aBigFloat.Equals(bInt)); // Fail-22 on VerifyEquals(int.MaxValue)

        aBigFloat = new BigFloat(int.MaxValue - 1);
        bInt = int.MaxValue;
        Assert.False(aBigFloat.Equals(bInt)); // Fail-24 on VerifyEquals(int.MaxValue)

        aBigFloat = new BigFloat(int.MinValue);
        bInt = int.MinValue;
        Assert.True(aBigFloat.Equals(bInt)); // Fail-26 on VerifyEquals(int.MinValue)

        aBigFloat = new BigFloat(int.MinValue + 1);
        bInt = int.MinValue + 1;
        Assert.True(aBigFloat.Equals(bInt)); // Fail-28 on VerifyEquals(int.MinValue)

        aBigFloat = new BigFloat(int.MinValue + 1);
        bInt = int.MinValue;
        Assert.False(aBigFloat.Equals(bInt)); // Fail-30 on VerifyEquals(int.MinValue)

        aBigFloat = new BigFloat(-1);
        bInt = 1;
        Assert.False(aBigFloat.Equals(bInt)); // Fail-32 on VerifyEquals((int)-1)

        aBigFloat = new BigFloat(0);
        bInt = 1;
        Assert.False(aBigFloat.Equals(bInt)); // Fail-33 on VerifyEquals((int)1)

        aBigFloat = new BigFloat(4294967296);
        bInt = 0;
        Assert.False(aBigFloat.Equals(bInt)); // Fail-34 on VerifyEquals((int)0)
    }

    [Fact]
    public void Verify_Equals_UInt()
    {
        BigFloat aBigFloat;
        uint bInt;

        aBigFloat = new BigFloat(uint.MinValue);
        bInt = uint.MinValue;
        Assert.True(aBigFloat.Equals(bInt)); // Fail-26 on VerifyEquals(uint.MinValue)
        Assert.False(aBigFloat.Equals(-1));
        Assert.False(aBigFloat.Equals(1));

        aBigFloat = new BigFloat(uint.MinValue + 1);
        bInt = uint.MinValue + 1;
        Assert.True(aBigFloat.Equals(bInt)); // Fail-28 on VerifyEquals(uint.MinValue)
        Assert.False(aBigFloat.Equals(-1));
        Assert.False(aBigFloat.Equals(0));
        Assert.False(aBigFloat.Equals(2));

        aBigFloat = new BigFloat(uint.MinValue + 1);
        bInt = uint.MinValue;
        Assert.False(aBigFloat.Equals(bInt)); // Fail-30 on VerifyEquals(uint.MinValue)

        aBigFloat = new BigFloat((uint)2);
        bInt = 2;
        Assert.True(aBigFloat.Equals(bInt)); // Fail-16 on VerifyEquals((uint)2)

        aBigFloat = new BigFloat(uint.MaxValue);
        bInt = uint.MaxValue;
        Assert.True(aBigFloat.Equals(bInt)); // Fail-20 on VerifyEquals(uint.MaxValue)

        aBigFloat = new BigFloat(uint.MaxValue);
        bInt = uint.MaxValue;
        Assert.True(aBigFloat.Equals(bInt)); // Fail-20 on VerifyEquals(uint.MaxValue)

        aBigFloat = new BigFloat(uint.MaxValue - 1);
        bInt = uint.MaxValue - 1;
        Assert.True(aBigFloat.Equals(bInt)); // Fail-22 on VerifyEquals(uint.MaxValue)

        aBigFloat = new BigFloat(uint.MaxValue - 1);
        bInt = uint.MaxValue;
        Assert.False(aBigFloat.Equals(bInt)); // Fail-24 on VerifyEquals(uint.MaxValue)

        aBigFloat = new BigFloat((uint)0);
        bInt = 1;
        Assert.False(aBigFloat.Equals(bInt)); // Fail-33 on VerifyEquals((uint)1)
    }

    [Fact]
    public void Verify_Equals_Long()
    {
        BigFloat aBigFloat;
        long bLong;

        aBigFloat = new BigFloat((long)0);
        bLong = 0;
        Assert.True(aBigFloat.Equals(bLong));

        aBigFloat = new BigFloat((long)1);
        bLong = 1;
        Assert.True(aBigFloat.Equals(bLong));

        aBigFloat = new BigFloat((long)-1);
        bLong = -1;
        Assert.True(aBigFloat.Equals(bLong));

        aBigFloat = new BigFloat((long)2);
        bLong = 2;
        Assert.True(aBigFloat.Equals(bLong));

        aBigFloat = new BigFloat((long)-2);
        bLong = -2;
        Assert.True(aBigFloat.Equals(bLong));

        aBigFloat = new BigFloat(long.MaxValue);
        bLong = long.MaxValue;
        Assert.True(aBigFloat.Equals(bLong));

        aBigFloat = new BigFloat(long.MaxValue - 1);
        bLong = long.MaxValue - 1;
        Assert.True(aBigFloat.Equals(bLong));

        aBigFloat = new BigFloat(long.MaxValue - 1);
        bLong = long.MaxValue;
        Assert.False(aBigFloat.Equals(bLong));

        aBigFloat = new BigFloat(long.MinValue);
        bLong = long.MinValue;
        Assert.True(aBigFloat.Equals(bLong));

        aBigFloat = new BigFloat(long.MinValue + 1);
        bLong = long.MinValue + 1;
        Assert.True(aBigFloat.Equals(bLong));

        aBigFloat = new BigFloat(long.MinValue + 1);
        bLong = long.MinValue;
        Assert.False(aBigFloat.Equals(bLong));

        aBigFloat = new BigFloat((long)-1);
        bLong = 1;
        Assert.False(aBigFloat.Equals(bLong));

        aBigFloat = new BigFloat((long)0);
        bLong = 1;
        Assert.False(aBigFloat.Equals(bLong));

        aBigFloat = new BigFloat(0xFF, 8);
        bLong = 0xFF00;
        Assert.True(aBigFloat.Equals(bLong));
        bLong = 0xFEFF;
        Assert.False(aBigFloat.Equals(bLong));
        bLong = 0xFF01;
        Assert.False(aBigFloat.Equals(bLong));
        bLong = 0xFFFF;
        Assert.False(aBigFloat.Equals(bLong));
        bLong = 0xFF;
        Assert.False(aBigFloat.Equals(bLong));
        bLong = -0xFF00;
        Assert.False(aBigFloat.Equals(bLong));

        aBigFloat = new BigFloat(-0xFF, 8);
        bLong = -0xFF00;
        Assert.True(aBigFloat.Equals(bLong));
        bLong = -0xFEFF;
        Assert.False(aBigFloat.Equals(bLong));
        bLong = -0xFF01;
        Assert.False(aBigFloat.Equals(bLong));
        bLong = -0xFFFF;
        Assert.False(aBigFloat.Equals(bLong));
        bLong = -0xFF;
        Assert.False(aBigFloat.Equals(bLong));
        bLong = 0xFF00;
        Assert.False(aBigFloat.Equals(bLong));

        aBigFloat = new BigFloat(0xFF, -4);
        bLong = 0xFF00;
        Assert.False(aBigFloat.Equals(bLong));
        bLong = 0xFEFF;
        Assert.False(aBigFloat.Equals(bLong));
        bLong = 0xFF01;
        Assert.False(aBigFloat.Equals(bLong));
        bLong = 0xFFFF;
        Assert.False(aBigFloat.Equals(bLong));
        bLong = 0xFF;
        Assert.False(aBigFloat.Equals(bLong));
        bLong = -0xFF00;
        Assert.False(aBigFloat.Equals(bLong));
        bLong = 0x10;
        Assert.True(aBigFloat.Equals(bLong));

        aBigFloat = new BigFloat(-0xFF, -4);
        bLong = -0xFF00;
        Assert.False(aBigFloat.Equals(bLong));
        bLong = -0xFEFF;
        Assert.False(aBigFloat.Equals(bLong));
        bLong = -0xFF01;
        Assert.False(aBigFloat.Equals(bLong));
        bLong = -0xFFFF;
        Assert.False(aBigFloat.Equals(bLong));
        bLong = -0xFF;
        Assert.False(aBigFloat.Equals(bLong));
        bLong = 0xFF00;
        Assert.False(aBigFloat.Equals(bLong));
        bLong = -0xF;
        Assert.False(aBigFloat.Equals(bLong));
        bLong = -0x10;
        Assert.True(aBigFloat.Equals(bLong));

        // Note on the below: There is not a clear answer to "0b111|1". One way to look at it
        // is it rounded and the value 16, yet another way to look at it is could be 15 as that
        // is the exact value but the lowest bit is considered out of precision. Another way,
        // is the to return false as it is not really valid. In general, if the Guard
        // is above the radix point then it is not clear.
        aBigFloat = new BigFloat("0b111|1"); // 0b111|1.
        bLong = 15;
        Assert.True(aBigFloat.Equals(bLong));
        bLong = 14;
        Assert.False(aBigFloat.Equals(bLong));
        bLong = 16;
        Assert.False(aBigFloat.Equals(bLong));

        // Guard is to the left of the decimal point. 
        aBigFloat = new BigFloat("0b111|1", binaryScaler: 1); // aka 0b111|10.
        bLong = 30; // 29 or 31 or false
        Assert.True(aBigFloat.Equals(bLong));
        bLong = 29;
        Assert.False(aBigFloat.Equals(bLong));
        bLong = 31;
        Assert.False(aBigFloat.Equals(bLong));

        // When the radix and guard are at the same location, then it should be rounded to an it
        // and there if is always an integer. This is board-line however on the fraction being 
        // out of precision.
        aBigFloat = new BigFloat("0b111|1", binaryScaler: -1); // aka 0b111|.1
        bLong = 8; // this can really be either way
        Assert.True(aBigFloat.Equals(bLong));
    }

    [Fact]
    public void Verify_Equals_ULong()
    {
        BigFloat aBigFloat;
        ulong bLong;

        aBigFloat = new BigFloat(ulong.MinValue);
        bLong = ulong.MinValue;
        Assert.True(aBigFloat.Equals(bLong)); // Fail-26 on VerifyEquals(ulong.MinValue)

        aBigFloat = new BigFloat(ulong.MinValue + 1);
        bLong = ulong.MinValue + 1;
        Assert.True(aBigFloat.Equals(bLong)); // Fail-28 on VerifyEquals(ulong.MinValue)

        aBigFloat = new BigFloat(ulong.MinValue + 1);
        bLong = ulong.MinValue;
        Assert.False(aBigFloat.Equals(bLong)); // Fail-30 on VerifyEquals(ulong.MinValue)

        aBigFloat = new BigFloat((ulong)2);
        bLong = 2;
        Assert.True(aBigFloat.Equals(bLong)); // Fail-16 on VerifyEquals((ulong)2)

        aBigFloat = new BigFloat(ulong.MaxValue);
        bLong = ulong.MaxValue;
        Assert.True(aBigFloat.Equals(bLong)); // Fail-20 on VerifyEquals(ulong.MaxValue)

        aBigFloat = new BigFloat(ulong.MaxValue);
        bLong = ulong.MaxValue - 1;
        Assert.False(aBigFloat.Equals(bLong)); // Fail-21 on VerifyEquals(ulong.MaxValue)

        aBigFloat = new BigFloat(ulong.MaxValue - 1);
        bLong = ulong.MaxValue - 1;
        Assert.True(aBigFloat.Equals(bLong)); // Fail-22 on VerifyEquals(ulong.MaxValue)

        aBigFloat = new BigFloat(ulong.MaxValue - 1);
        bLong = ulong.MaxValue;
        Assert.False(aBigFloat.Equals(bLong)); // Fail-24 on VerifyEquals(ulong.MaxValue)

        aBigFloat = new BigFloat((ulong)0);
        bLong = 1;
        Assert.False(aBigFloat.Equals(bLong)); // Fail-33 on VerifyEquals((ulong)1)
    }

    [Fact]
    public void Verify_ToString_LessThenOne()
    {
        string actual;
        actual = new BigFloat(0.0000123).ToString(); Assert.Equal("0.0000123000000000000008", actual); // Fail-1 on Double->BigFloat->ToString
        actual = new BigFloat(0.000123).ToString(); Assert.Equal("0.000123000000000000008", actual); // Fail-2 on Double->BigFloat->ToString
        actual = new BigFloat(0.00123).ToString(); Assert.Equal("0.00122999999999999997", actual); // Fail-3 on Double->BigFloat->ToString
        actual = new BigFloat(0.0123).ToString(); Assert.Equal("0.0123000000000000002", actual); // Fail-4 on Double->BigFloat->ToString
        actual = new BigFloat(0.123).ToString(); Assert.Equal("0.122999999999999998", actual); // Fail-5 on Double->BigFloat->ToString
    }

    [Fact]
    public void Verify_ToString_GreaterThenOne_WithFraction()
    {
        string actual;
        actual = new BigFloat(1.23).ToString(); Assert.Equal("1.22999999999999998", actual); // Fail-6 on Double->BigFloat->ToString
        actual = new BigFloat(12.3).ToString(); Assert.Equal("12.3000000000000007", actual); // Fail-7 on Double->BigFloat->ToString
        actual = new BigFloat(123.0).ToString(); Assert.Equal("123.000000000000000", actual); // Fail-8 on Double->BigFloat->ToString
        actual = new BigFloat(1230.0).ToString(); Assert.Equal("1230.00000000000000", actual); // Fail-9 on Double->BigFloat->ToString
        actual = new BigFloat(12300.0).ToString(); Assert.Equal("12300.0000000000000", actual); // Fail-A on Double->BigFloat->ToString
        actual = new BigFloat(123000.0).ToString(); Assert.Equal("123000.000000000000", actual); // Fail-B on Double->BigFloat->ToString
        actual = new BigFloat(1230000.0).ToString(); Assert.Equal("1230000.00000000000", actual); // Fail-C on Double->BigFloat->ToString
        actual = new BigFloat(12300000.0).ToString(); Assert.Equal("12300000.0000000000", actual); // Fail-D on Double->BigFloat->ToString
        actual = new BigFloat(123000000.0).ToString(); Assert.Equal("123000000.000000000", actual); // Fail-E on Double->BigFloat->ToString
        actual = new BigFloat(1230000000.0).ToString(); Assert.Equal("1230000000.00000000", actual); // Fail-F on Double->BigFloat->ToString
        actual = new BigFloat(12300000000.0).ToString(); Assert.Equal("12300000000.0000000", actual); // Fail-G on Double->BigFloat->ToString
        actual = new BigFloat(123000000000.0).ToString(); Assert.Equal("123000000000.000000", actual); // Fail-H on Double->BigFloat->ToString
        actual = new BigFloat(1230000000000.0).ToString(); Assert.Equal("1230000000000.00000", actual); // Fail-I on Double->BigFloat->ToString
        actual = new BigFloat(12300000000000.0).ToString(); Assert.Equal("12300000000000.0000", actual); // Fail-J on Double->BigFloat->ToString
        actual = new BigFloat(123000000000000.0).ToString(); Assert.Equal("123000000000000.000", actual); // Fail-K on Double->BigFloat->ToString
        actual = new BigFloat(1230000000000000.0).ToString(); Assert.Equal("1230000000000000.00", actual); // Fail-L on Double->BigFloat->ToString
    }

    [Fact]
    public void Verify_ToString_WholeNumbers()
    {
        string actual;
        // Note: We have includeOutOfPrecisionBits set to true so we expect to see 32 bits of out of precision bits here. 
<<<<<<< HEAD
        actual = BigFloat.ToStringDecimal(new BigFloat(12300000000000000.0), true); Assert.Equal("12300000000000000.0000000", actual); // Fail-M on Double->BigFloat->ToString
        actual = BigFloat.ToStringDecimal(new BigFloat(123000000000000000.0), true); Assert.Equal("123000000000000000.000000", actual); // Fail-N on Double->BigFloat->ToString
        actual = BigFloat.ToStringDecimal(new BigFloat(1230000000000000000.0), true); Assert.Equal("1230000000000000000.00000", actual); // Fail-O on Double->BigFloat->ToString
        actual = BigFloat.ToStringDecimal(new BigFloat(12300000000000000000.0), true); Assert.Equal("12300000000000000000.0000", actual); // Fail-P on Double->BigFloat->ToString
        actual = BigFloat.ToStringDecimal(new BigFloat(123000000000000000000.0), true); Assert.Equal("123000000000000000000.000", actual); // Fail-Q on Double->BigFloat->ToString
        actual = BigFloat.ToStringDecimal(new BigFloat(1230000000000000000000.0), true); Assert.Equal("1230000000000000000000.00", actual); // Fail-R on Double->BigFloat->ToString
        actual = BigFloat.ToStringDecimal(new BigFloat(123000000000000000000000.0), true); Assert.Equal("123000000000000002097152", actual); // Fail-S on Double->BigFloat->ToString
        actual = BigFloat.ToStringDecimal(new BigFloat(1230000000000000000000000.0), true); Assert.Equal("1.22999999999999992030822e+24", actual); // Fail-T on Double->BigFloat->ToString
        actual = BigFloat.ToStringDecimal(new BigFloat(12300000000000000000000000.0), true); Assert.Equal("1.23000000000000002768241e+25", actual); // Fail-U on Double->BigFloat->ToString
        actual = BigFloat.ToStringDecimal(new BigFloat(123000000000000000000000000.0), true); Assert.Equal("1.22999999999999998473273e+26", actual); // Fail-V on Double->BigFloat->ToString
        actual = BigFloat.ToStringDecimal(new BigFloat(1230000000000000000000000000.0), true); Assert.Equal("1.23000000000000001909247e+27", actual); // Fail-V on Double->BigFloat->ToString
        actual = BigFloat.ToStringDecimal(new BigFloat(12300000000000000000000000000.0), true); Assert.Equal("1.23000000000000007406805e+28", actual); // Fail-V on Double->BigFloat->ToString
        actual = BigFloat.ToStringDecimal(new BigFloat(123000000000000000000000000000.0), true); Assert.Equal("1.23000000000000003008759e+29", actual); // Fail-V on Double->BigFloat->ToString
        actual = BigFloat.ToStringDecimal(new BigFloat(1230000000000000000000000000000.0), true); Assert.Equal("1.22999999999999995971884e+30", actual); // Fail-V on Double->BigFloat->ToString
        actual = BigFloat.ToStringDecimal(new BigFloat(12300000000000000000000000000000.0), true); Assert.Equal("1.22999999999999995971884e+31", actual); // Fail-V on Double->BigFloat->ToString
        actual = BigFloat.ToStringDecimal(new BigFloat(123000000000000000000000000000000.0), true); Assert.Equal("1.23000000000000004979084e+32", actual); // Fail-V on Double->BigFloat->ToString
        actual = BigFloat.ToStringDecimal(new BigFloat(1230000000000000000000000000000000.0), true); Assert.Equal("1.23000000000000001376204e+33", actual); // Fail-V on Double->BigFloat->ToString
        actual = BigFloat.ToStringDecimal(new BigFloat(12300000000000000000000000000000000.0), true); Assert.Equal("1.23000000000000004258508e+34", actual); // Fail-V on Double->BigFloat->ToString
        actual = BigFloat.ToStringDecimal(new BigFloat(123000000000000000000000000000000000.0), true); Assert.Equal("1.22999999999999995035136e+35", actual); // Fail-V on Double->BigFloat->ToString
        actual = BigFloat.ToStringDecimal(new BigFloat(1230000000000000000000000000000000000.0), true); Assert.Equal("1.22999999999999995035136e+36", actual); // Fail-V on Double->BigFloat->ToString

        actual = BigFloat.ToStringDecimal(new BigFloat(1230000000000000000000000000.0), true, true); Assert.Equal("123000000000000001909247XXXX", actual); // Fail-V on Double->BigFloat->ToString
        actual = BigFloat.ToStringDecimal(new BigFloat(12300000000000000000000000000.0), true, true); Assert.Equal("123000000000000007406805XXXXX", actual); // Fail-V on Double->BigFloat->ToString
        actual = BigFloat.ToStringDecimal(new BigFloat(123000000000000000000000000000.0), true, true); Assert.Equal("123000000000000003008759XXXXXX", actual); // Fail-V on Double->BigFloat->ToString
        actual = BigFloat.ToStringDecimal(new BigFloat(1230000000000000000000000000000.0), true, true); Assert.Equal("122999999999999995971884XXXXXXX", actual); // Fail-V on Double->BigFloat->ToString
        actual = BigFloat.ToStringDecimal(new BigFloat(12300000000000000000000000000000.0), true, true); Assert.Equal("122999999999999995971884XXXXXXXX", actual); // Fail-V on Double->BigFloat->ToString
        actual = BigFloat.ToStringDecimal(new BigFloat(123000000000000000000000000000000.0), true, true); Assert.Equal("123000000000000004979084XXXXXXXXX", actual); // Fail-V on Double->BigFloat->ToString
        actual = BigFloat.ToStringDecimal(new BigFloat(1230000000000000000000000000000000.0), true, true); Assert.Equal("123000000000000001376204XXXXXXXXXX", actual); // Fail-V on Double->BigFloat->ToString
        actual = BigFloat.ToStringDecimal(new BigFloat(12300000000000000000000000000000000.0), true, true); Assert.Equal("1.23000000000000004258508e+34", actual); // Fail-V on Double->BigFloat->ToString

        actual = new BigFloat(12300000000000000.0).ToString(); Assert.Equal("1.2300000000000e+16", actual); // Fail-M on Double->BigFloat->ToString
        actual = new BigFloat(123000000000000000.0).ToString(); Assert.Equal("1.2300000000000e+17", actual); // Fail-N on Double->BigFloat->ToString
        actual = new BigFloat(1230000000000000000.0).ToString(); Assert.Equal("1.2300000000000e+18", actual); // Fail-O on Double->BigFloat->ToString
        actual = new BigFloat(12300000000000000000.0).ToString(); Assert.Equal("1.2300000000000e+19", actual); // Fail-P on Double->BigFloat->ToString
        actual = new BigFloat(123000000000000000000.0).ToString(); Assert.Equal("1.2300000000000e+20", actual); // Fail-Q on Double->BigFloat->ToString
        actual = new BigFloat(1230000000000000000000.0).ToString(); Assert.Equal("1.2300000000000e+21", actual); // Fail-R on Double->BigFloat->ToString
        actual = new BigFloat(12300000000000000000000.0).ToString(); Assert.Equal("1.2300000000000e+22", actual); // Fail-S on Double->BigFloat->ToString
        actual = new BigFloat(123000000000000000000000.0).ToString(); Assert.Equal("1.2300000000000e+23", actual); // Fail-T on Double->BigFloat->ToString
        actual = new BigFloat(1230000000000000000000000.0).ToString(); Assert.Equal("1.2300000000000e+24", actual); // Fail-U on Double->BigFloat->ToString
        actual = new BigFloat(12300000000000000000000000.0).ToString(); Assert.Equal("1.2300000000000e+25", actual); // Fail-V on Double->BigFloat->ToString
        actual = new BigFloat(123000000000000000000000000.0).ToString(); Assert.Equal("1.2300000000000e+26", actual); // Fail-W on Double->BigFloat->ToString
        actual = new BigFloat(1230000000000000000000000000.0).ToString(); Assert.Equal("1.2300000000000e+27", actual); // Fail-W on Double->BigFloat->ToString
        actual = new BigFloat(12300000000000000000000000000.0).ToString(); Assert.Equal("1.2300000000000e+28", actual); // Fail-W on Double->BigFloat->ToString
        actual = new BigFloat(123000000000000000000000000000.0).ToString(); Assert.Equal("1.2300000000000e+29", actual); // Fail-W on Double->BigFloat->ToString

        actual = new BigFloat(99990000000000000.0).ToString(); Assert.Equal("9.999000000000e+16", actual); // Fail-M on Double->BigFloat->ToString
        actual = new BigFloat(999900000000000000.0).ToString(); Assert.Equal("9.999000000000e+17", actual); // Fail-N on Double->BigFloat->ToString
        actual = new BigFloat(9999000000000000000.0).ToString(); Assert.Equal("9.999000000000e+18", actual); // Fail-O on Double->BigFloat->ToString
        actual = new BigFloat(99990000000000000000.0).ToString(); Assert.Equal("9.999000000000e+19", actual); // Fail-P on Double->BigFloat->ToString
        actual = new BigFloat(999900000000000000000.0).ToString(); Assert.Equal("9.999000000000e+20", actual); // Fail-Q on Double->BigFloat->ToString
        actual = new BigFloat(9999000000000000000000.0).ToString(); Assert.Equal("9.999000000000e+21", actual); // Fail-R on Double->BigFloat->ToString
        actual = new BigFloat(99990000000000000000000.0).ToString(); Assert.Equal("9.999000000000e+22", actual); // Fail-S on Double->BigFloat->ToString
        actual = new BigFloat(999900000000000000000000.0).ToString(); Assert.Equal("9.999000000000e+23", actual); // Fail-T on Double->BigFloat->ToString
        actual = new BigFloat(9999000000000000000000000.0).ToString(); Assert.Equal("9.999000000000e+24", actual); // Fail-U on Double->BigFloat->ToString
        actual = new BigFloat(99990000000000000000000000.0).ToString(); Assert.Equal("9.999000000000e+25", actual); // Fail-V on Double->BigFloat->ToString
        actual = new BigFloat(999900000000000000000000000.0).ToString(); Assert.Equal("9.999000000000e+26", actual); // Fail-W on Double->BigFloat->ToString
        actual = new BigFloat(9999000000000000000000000000.0).ToString(); Assert.Equal("9.999000000000e+27", actual); // Fail-W on Double->BigFloat->ToString
=======
        actual = BigFloat.ToStringDecimal(new BigFloat(12300000000000000.0), true); Assert.Equal("12300000000000000.00000000000", actual); // Fail-M on Double->BigFloat->ToString
        actual = BigFloat.ToStringDecimal(new BigFloat(123000000000000000.0), true); Assert.Equal("123000000000000000.0000000000", actual); // Fail-N on Double->BigFloat->ToString
        actual = BigFloat.ToStringDecimal(new BigFloat(1230000000000000000.0), true); Assert.Equal("1230000000000000000.000000000", actual); // Fail-O on Double->BigFloat->ToString
        actual = BigFloat.ToStringDecimal(new BigFloat(12300000000000000000.0), true); Assert.Equal("12300000000000000000.00000000", actual); // Fail-P on Double->BigFloat->ToString
        actual = BigFloat.ToStringDecimal(new BigFloat(123000000000000000000.0), true); Assert.Equal("123000000000000000000.0000000", actual); // Fail-Q on Double->BigFloat->ToString
        actual = BigFloat.ToStringDecimal(new BigFloat(1230000000000000000000.0), true); Assert.Equal("1230000000000000000000.000000", actual); // Fail-R on Double->BigFloat->ToString
        actual = BigFloat.ToStringDecimal(new BigFloat(123000000000000000000000.0), true); Assert.Equal("123000000000000002097152.0000", actual); // Fail-S on Double->BigFloat->ToString
        actual = BigFloat.ToStringDecimal(new BigFloat(1230000000000000000000000.0), true); Assert.Equal("1229999999999999920308224.000", actual); // Fail-T on Double->BigFloat->ToString
        actual = BigFloat.ToStringDecimal(new BigFloat(12300000000000000000000000.0), true); Assert.Equal("12300000000000000276824064.00", actual); // Fail-U on Double->BigFloat->ToString
        actual = BigFloat.ToStringDecimal(new BigFloat(123000000000000000000000000.0), true); Assert.Equal("122999999999999998473273344.0", actual); // Fail-V on Double->BigFloat->ToString
        actual = BigFloat.ToStringDecimal(new BigFloat(1230000000000000000000000000.0), true); Assert.Equal("1230000000000000019092471808", actual); // Fail-V on Double->BigFloat->ToString
        actual = BigFloat.ToStringDecimal(new BigFloat(12300000000000000000000000000.0), true); Assert.Equal("1.230000000000000074068053197e+28", actual); // Fail-V on Double->BigFloat->ToString
        actual = BigFloat.ToStringDecimal(new BigFloat(123000000000000000000000000000.0), true); Assert.Equal("1.230000000000000030087588086e+29", actual); // Fail-V on Double->BigFloat->ToString
        actual = BigFloat.ToStringDecimal(new BigFloat(1230000000000000000000000000000.0), true); Assert.Equal("1.229999999999999959718843908e+30", actual); // Fail-V on Double->BigFloat->ToString
        actual = BigFloat.ToStringDecimal(new BigFloat(12300000000000000000000000000000.0), true); Assert.Equal("1.229999999999999959718843908e+31", actual); // Fail-V on Double->BigFloat->ToString
        actual = BigFloat.ToStringDecimal(new BigFloat(123000000000000000000000000000000.0), true); Assert.Equal("1.230000000000000049790836456e+32", actual); // Fail-V on Double->BigFloat->ToString
        actual = BigFloat.ToStringDecimal(new BigFloat(1230000000000000000000000000000000.0), true); Assert.Equal("1.230000000000000013762039437e+33", actual); // Fail-V on Double->BigFloat->ToString
        actual = BigFloat.ToStringDecimal(new BigFloat(12300000000000000000000000000000000.0), true); Assert.Equal("1.230000000000000042585077052e+34", actual); // Fail-V on Double->BigFloat->ToString
        actual = BigFloat.ToStringDecimal(new BigFloat(123000000000000000000000000000000000.0), true); Assert.Equal("1.229999999999999950351356683e+35", actual); // Fail-V on Double->BigFloat->ToString
        actual = BigFloat.ToStringDecimal(new BigFloat(1230000000000000000000000000000000000.0), true); Assert.Equal("1.229999999999999950351356683e+36", actual); // Fail-V on Double->BigFloat->ToString

        actual = BigFloat.ToStringDecimal(new BigFloat(1230000000000000000000000000.0), true, true); Assert.Equal("1230000000000000019092471808", actual); // Fail-V on Double->BigFloat->ToString
        actual = BigFloat.ToStringDecimal(new BigFloat(12300000000000000000000000000.0), true, true); Assert.Equal("1230000000000000074068053197X", actual); // Fail-V on Double->BigFloat->ToString
        actual = BigFloat.ToStringDecimal(new BigFloat(123000000000000000000000000000.0), true, true); Assert.Equal("1230000000000000030087588086XX", actual); // Fail-V on Double->BigFloat->ToString
        actual = BigFloat.ToStringDecimal(new BigFloat(1230000000000000000000000000000.0), true, true); Assert.Equal("1229999999999999959718843908XXX", actual); // Fail-V on Double->BigFloat->ToString
        actual = BigFloat.ToStringDecimal(new BigFloat(12300000000000000000000000000000.0), true, true); Assert.Equal("1229999999999999959718843908XXXX", actual); // Fail-V on Double->BigFloat->ToString
        actual = BigFloat.ToStringDecimal(new BigFloat(123000000000000000000000000000000.0), true, true); Assert.Equal("1230000000000000049790836456XXXXX", actual); // Fail-V on Double->BigFloat->ToString
        actual = BigFloat.ToStringDecimal(new BigFloat(1230000000000000000000000000000000.0), true, true); Assert.Equal("1230000000000000013762039437XXXXXX", actual); // Fail-V on Double->BigFloat->ToString
        actual = BigFloat.ToStringDecimal(new BigFloat(12300000000000000000000000000000000.0), true, true); Assert.Equal("1230000000000000042585077052XXXXXXX", actual); // Fail-V on Double->BigFloat->ToString

        actual = new BigFloat(12300000000000000.0).ToString(); Assert.Equal("12300000000000000.0", actual); // Fail-M on Double->BigFloat->ToString
        actual = new BigFloat(123000000000000000.0).ToString(); Assert.Equal("123000000000000000", actual); // Fail-N on Double->BigFloat->ToString
        actual = new BigFloat(1230000000000000000.0).ToString(); Assert.Equal("1.23000000000000000e+18", actual); // Fail-O on Double->BigFloat->ToString
        actual = new BigFloat(12300000000000000000.0).ToString(); Assert.Equal("1.23000000000000000e+19", actual); // Fail-P on Double->BigFloat->ToString
        actual = new BigFloat(123000000000000000000.0).ToString(); Assert.Equal("1.23000000000000000e+20", actual); // Fail-Q on Double->BigFloat->ToString
        actual = new BigFloat(1230000000000000000000.0).ToString(); Assert.Equal("1.23000000000000000e+21", actual); // Fail-R on Double->BigFloat->ToString
        actual = new BigFloat(12300000000000000000000.0).ToString(); Assert.Equal("1.23000000000000010e+22", actual); // Fail-S on Double->BigFloat->ToString
        actual = new BigFloat(123000000000000000000000.0).ToString(); Assert.Equal("1.23000000000000002e+23", actual); // Fail-T on Double->BigFloat->ToString
        actual = new BigFloat(1230000000000000000000000.0).ToString(); Assert.Equal("1.22999999999999992e+24", actual); // Fail-U on Double->BigFloat->ToString
        actual = new BigFloat(12300000000000000000000000.0).ToString(); Assert.Equal("1.23000000000000003e+25", actual); // Fail-V on Double->BigFloat->ToString
        actual = new BigFloat(123000000000000000000000000.0).ToString(); Assert.Equal("1.22999999999999998e+26", actual); // Fail-W on Double->BigFloat->ToString
        actual = new BigFloat(1230000000000000000000000000.0).ToString(); Assert.Equal("1.23000000000000002e+27", actual); // Fail-W on Double->BigFloat->ToString
        actual = new BigFloat(12300000000000000000000000000.0).ToString(); Assert.Equal("1.23000000000000007e+28", actual); // Fail-W on Double->BigFloat->ToString
        actual = new BigFloat(123000000000000000000000000000.0).ToString(); Assert.Equal("1.23000000000000003e+29", actual); // Fail-W on Double->BigFloat->ToString
        
        actual = new BigFloat(99990000000000000.0).ToString(); Assert.Equal("99990000000000000", actual); // Fail-M on Double->BigFloat->ToString
        actual = new BigFloat(999900000000000000.0).ToString(); Assert.Equal("9.9990000000000000e+17", actual); // Fail-N on Double->BigFloat->ToString
        actual = new BigFloat(9999000000000000000.0).ToString(); Assert.Equal("9.9990000000000000e+18", actual); // Fail-O on Double->BigFloat->ToString
        actual = new BigFloat(99990000000000000000.0).ToString(); Assert.Equal("9.9990000000000000e+19", actual); // Fail-P on Double->BigFloat->ToString
        actual = new BigFloat(999900000000000000000.0).ToString(); Assert.Equal("9.9990000000000000e+20", actual); // Fail-Q on Double->BigFloat->ToString
        actual = new BigFloat(9999000000000000000000.0).ToString(); Assert.Equal("9.9990000000000003e+21", actual); // Fail-R on Double->BigFloat->ToString
        actual = new BigFloat(99990000000000000000000.0).ToString(); Assert.Equal("9.9990000000000007e+22", actual); // Fail-S on Double->BigFloat->ToString
        actual = new BigFloat(999900000000000000000000.0).ToString(); Assert.Equal("9.9990000000000003e+23", actual); // Fail-T on Double->BigFloat->ToString
        actual = new BigFloat(9999000000000000000000000.0).ToString(); Assert.Equal("9.9990000000000003e+24", actual); // Fail-U on Double->BigFloat->ToString
        actual = new BigFloat(99990000000000000000000000.0).ToString(); Assert.Equal("9.9989999999999999e+25", actual); // Fail-V on Double->BigFloat->ToString
        actual = new BigFloat(999900000000000000000000000.0).ToString(); Assert.Equal("9.9990000000000006e+26", actual); // Fail-W on Double->BigFloat->ToString
        actual = new BigFloat(9999000000000000000000000000.0).ToString(); Assert.Equal("9.9990000000000006e+27", actual); // Fail-W on Double->BigFloat->ToString
>>>>>>> f7941269

        for (int i = 1; i < 2883; i *= 3)
        {
            float floatVal = float.Parse(i.ToString() + "00000000000.0");
            actual = BigFloat.ToStringDecimal(new BigFloat(floatVal), false, true);
            Assert.False(string.IsNullOrWhiteSpace(actual));
        }

        for (int i = 2883; i < 10000; i *= 3)
        {
            float floatVal = float.Parse(i.ToString() + "00000000000000.0");
            actual = new BigFloat(floatVal).ToString();
            Assert.Contains("e+", actual);
        }

        for (int i = 1; i < 10000; i *= 3)
        {
            double doubleVal = double.Parse(i.ToString() + "000000000000000000000000000.0");
            actual = new BigFloat(doubleVal).ToString();
            Assert.Contains("e+", actual);
        }
    }

    [Fact]
    public void Verify_CompareTo()
    {
        BigFloat a, b;

        a = new BigFloat(0);
        b = new BigFloat(0);
        Assert.False(a < b); // Fail-8a on VerifyCompareTo
        Assert.False(b > a); // Fail-8b on VerifyCompareTo
        Assert.True(a <= b); // Fail-8c on VerifyCompareTo
        Assert.True(b >= a); // Fail-8d on VerifyCompareTo
        Assert.Equal(a, b); // Fail-8e on VerifyCompareTo
        Assert.False(a != b); // Fail-8f on VerifyCompareTo

        a = new BigFloat(-1);
        b = new BigFloat(0);
        Assert.True(a < b); // Fail-10a on VerifyCompareTo
        Assert.True(b > a); // Fail-10b on VerifyCompareTo
        Assert.True(a <= b); // Fail-10c on VerifyCompareTo
        Assert.True(b >= a); // Fail-10d on VerifyCompareTo
        Assert.False(a == b); // Fail-10e on VerifyCompareTo
        Assert.True(a != b); // Fail-10f on VerifyCompareTo

        a = new BigFloat(0);
        b = new BigFloat(1);
        Assert.True(a < b); // Fail-20a on VerifyCompareTo
        Assert.True(b > a); // Fail-20b on VerifyCompareTo
        Assert.True(a <= b); // Fail-20c on VerifyCompareTo
        Assert.True(b >= a); // Fail-20d on VerifyCompareTo
        Assert.False(a == b); // Fail-20e on VerifyCompareTo
        Assert.True(a != b); // Fail-20f on VerifyCompareTo

        a = new BigFloat(1);
        b = new BigFloat(2);
        Assert.True(a < b); // Fail-30a on VerifyCompareTo
        Assert.True(b > a); // Fail-30b on VerifyCompareTo
        Assert.True(a <= b); // Fail-30c on VerifyCompareTo
        Assert.True(b >= a); // Fail-30d on VerifyCompareTo
        Assert.False(a == b); // Fail-30e on VerifyCompareTo
        Assert.True(a != b); // Fail-30f on VerifyCompareTo

        a = new BigFloat(-2);
        b = new BigFloat(-1);
        Assert.True(a < b); // Fail-31a on VerifyCompareTo
        Assert.True(b > a); // Fail-31b on VerifyCompareTo
        Assert.True(a <= b); // Fail-31c on VerifyCompareTo
        Assert.True(b >= a); // Fail-31d on VerifyCompareTo
        Assert.False(a == b); // Fail-31e on VerifyCompareTo
        Assert.True(a != b); // Fail-31f on VerifyCompareTo

        // Negative 
        a = new BigFloat(-0.0000123);
        b = new BigFloat(0.0000123);
        Assert.True(a < b); // Fail-40a on VerifyCompareTo
        Assert.True(b > a); // Fail-40b on VerifyCompareTo
        Assert.True(a <= b); // Fail-40c on VerifyCompareTo
        Assert.True(b >= a); // Fail-40d on VerifyCompareTo
        Assert.False(a == b); // Fail-40e on VerifyCompareTo
        Assert.True(a != b); // Fail-40f on VerifyCompareTo

        a = new BigFloat(-0.0000000445);
        b = new BigFloat(-0.0000000444);
        Assert.True(a < b); // Fail-50a on VerifyCompareTo
        Assert.True(b > a); // Fail-50b on VerifyCompareTo
        Assert.True(a <= b); // Fail-50c on VerifyCompareTo
        Assert.True(b >= a); // Fail-50d on VerifyCompareTo
        Assert.False(a == b); // Fail-50e on VerifyCompareTo
        Assert.True(a != b); // Fail-50f on VerifyCompareTo

        a = new BigFloat(0.0000122);
        b = new BigFloat(0.0000123);
        Assert.True(a < b); // Fail-60a on VerifyCompareTo
        Assert.True(b > a); // Fail-60b on VerifyCompareTo
        Assert.True(a <= b); // Fail-60c on VerifyCompareTo
        Assert.True(b >= a); // Fail-60d on VerifyCompareTo
        Assert.False(a == b); // Fail-60e on VerifyCompareTo
        Assert.True(a != b); // Fail-60f on VerifyCompareTo

        a = new BigFloat(100000000.000000);
        b = new BigFloat(100000000.000001); // "...0001" falls in GuardBit area
        Assert.True(a < b); // Fail-80a on VerifyCompareTo
        Assert.True(b > a); // Fail-80b on VerifyCompareTo
        Assert.True(a <= b); // Fail-80c on VerifyCompareTo
        Assert.True(b >= a); // Fail-80d on VerifyCompareTo
        Assert.False(a == b); // Fail-80e on VerifyCompareTo
        Assert.True(a != b); // Fail-80f on VerifyCompareTo

        // Zero ranges
        a = new BigFloat(-1.0000000);
        b = new BigFloat(0.0000000);
        Assert.True(a < b); // Fail-90a on VerifyCompareTo
        Assert.True(b > a); // Fail-90b on VerifyCompareTo
        Assert.True(a <= b); // Fail-90c on VerifyCompareTo
        Assert.True(b >= a); // Fail-90d on VerifyCompareTo
        Assert.False(a == b); // Fail-90e on VerifyCompareTo
        Assert.True(a != b); // Fail-90f on VerifyCompareTo

        a = new BigFloat(0.0000000);
        b = new BigFloat(1.0000000);
        Assert.True(a < b); // Fail-100a on VerifyCompareTo
        Assert.True(b > a); // Fail-100b on VerifyCompareTo
        Assert.True(a <= b); // Fail-100c on VerifyCompareTo
        Assert.True(b >= a); // Fail-100d on VerifyCompareTo
        Assert.False(a == b); // Fail-100e on VerifyCompareTo
        Assert.True(a != b); // Fail-100f on VerifyCompareTo

        a = new BigFloat(-0.0000001);
        b = new BigFloat(0.0000000);
        Assert.True(a < b); // Fail-110a on VerifyCompareTo
        Assert.True(b > a); // Fail-110b on VerifyCompareTo
        Assert.True(a <= b); // Fail-110c on VerifyCompareTo
        Assert.True(b >= a); // Fail-110d on VerifyCompareTo
        Assert.False(a == b); // Fail-110e on VerifyCompareTo
        Assert.True(a != b); // Fail-110f on VerifyCompareTo

        a = new BigFloat(0.0000000);
        b = new BigFloat(0.0000000);
        Assert.False(a < b); // Fail-120a on VerifyCompareTo
        Assert.False(b > a); // Fail-120b on VerifyCompareTo
        Assert.True(a <= b); // Fail-120c on VerifyCompareTo
        Assert.True(b >= a); // Fail-120d on VerifyCompareTo
        Assert.Equal(a, b); // Fail-120e on VerifyCompareTo
        Assert.False(a != b); // Fail-120f on VerifyCompareTo

        a = new BigFloat(0.00000);
        b = new BigFloat(0.0000000);
        Assert.Equal(a, b); // Fail-130a on VerifyCompareTo
        Assert.True(a <= b); // Fail-130b on VerifyCompareTo
        Assert.True(a >= b); // Fail-130c on VerifyCompareTo
        Assert.False(a < b); // Fail-130d on VerifyCompareTo
        Assert.False(a > b); // Fail-130e on VerifyCompareTo
        Assert.False(a != b); // Fail-130f on VerifyCompareTo

        a = new BigFloat(0.000001000);
        b = new BigFloat(0.000001);
        Assert.Equal(a, b); // Fail-140a on VerifyCompareTo
        Assert.True(a <= b); // Fail-140b on VerifyCompareTo
        Assert.True(a >= b); // Fail-140c on VerifyCompareTo
        Assert.False(a < b); // Fail-140d on VerifyCompareTo
        Assert.False(a > b); // Fail-140e on VerifyCompareTo
        Assert.False(a != b); // Fail-140f on VerifyCompareTo
    }

    [Fact]
    public void Verify_EqualsWithObject()
    {
        Assert.True(new BigFloat(1).Equals((object)BigFloat.OneWithAccuracy(0)));
        Assert.True(new BigFloat(0).Equals((object)BigFloat.ZeroWithAccuracy(0)));
        Assert.False(new BigFloat(1).Equals(null));
        Assert.False(new BigFloat(1).Equals((object)1));
    }

    [Theory]
    [InlineData(-1f, 0f)]
    [InlineData(0f, 1f)]
    [InlineData(1f, 2f)]
    public void CompareToExact_SingleIntegers_Theory(float smaller, float larger)
    {
        var a = new BigFloat(smaller);
        var b = new BigFloat(larger);

        Assert.True(a.IsLessThanUlp(b, 1, true)); // Replaces StrictCompareTo
    }

    [Theory]
    [InlineData(-0.0000123f, 0.0000123f, true)]   // smaller < larger
    [InlineData(-0.0000000445f, -0.0000000444f, true)]  // smaller < larger  
    [InlineData(0.0000122f, 0.0000123f, true)]    // smaller < larger
    [InlineData(-0.0000000444f, -0.0000000445f, false)] // larger > smaller
    [InlineData(0.0000123f, 0.0000122f, false)]   // larger > smaller
    public void CompareToExact_SingleFloats_Theory(float aVal, float bVal, bool aLessThanB)
    {
        var a = new BigFloat(aVal);
        var b = new BigFloat(bVal);

        if (aLessThanB)
        {
            Assert.True(a.IsLessThanUlp(b, 1, true));
        }
        else
        {
            Assert.True(a.IsGreaterThanUlp(b, 1, true));
        }
    }

    [Fact]
    public void CompareToExact_SingleFloatParse_Precision()
    {
        var a = new BigFloat(float.Parse("0.0000123"));
        var b = new BigFloat(float.Parse("0.0000122"));

        Assert.True(a.IsGreaterThanUlp(b, 1, true));
    }

    [Theory]
    [InlineData(100.000000f, 100.000001f)]  // Beyond single precision
    [InlineData(1.000000001f, 1.000000002f)] // Beyond single precision
    public void CompareToExact_SingleBeyondPrecision_Theory(float val1, float val2)
    {
        var a = new BigFloat(val1);
        var b = new BigFloat(val2);

        // Values are identical at single precision limits
        Assert.True(a.EqualsUlp(b, 1, true)); // Replaces Assert.Equal(0, StrictCompareTo)
    }

    [Fact]
    public void CompareToExact_SingleDoubleTranslation()
    {
        // These values are first translated from 53 bit doubles, then 24 bit floats
        var a = new BigFloat((float)0.0000123);  //0.0000000000000000110011100101110000011001
        var b = new BigFloat((float)0.00001234); //0.000000000000000011001111000001111110010

        Assert.True(a.IsLessThanUlp(b, 1, true));
    }

    [Fact]
    public void CompareToExact_SingleVerySmallNegatives()
    {
        var a = new BigFloat((float)-0.000000044501); // 0.000000000000000000000000101111110010000101011101111100
        var b = new BigFloat((float)-0.0000000445);   // 0.000000000000000000000000101111110010000001000100011101

        Assert.True(a.IsLessThanUlp(b, 1, true));
    }

    [Fact]
    public void CompareToExact_SingleStandardComparison()
    {
        var a = new BigFloat((float)1.0);
        var b = new BigFloat((float)1.01);

        Assert.True(a.IsLessThanUlp(b, 1, true));
    }

    [Fact]
    public void CompareUlp_BasicComparisons()
    {
        var a = new BigFloat(-1);
        var b = new BigFloat(0);

        // "-1 < 0" OR "-1 - 0 = -1" so NEG
        Assert.True(a.IsLessThanUlp(b, 0)); // Replaces: Assert.True(BigFloat.CompareUlp(a, b, 0) < 0)
        Assert.True(b.IsGreaterThanUlp(a, 0)); // Replaces: Assert.True(BigFloat.CompareUlp(b, a, 0) > 0)
    }

    [Theory]
    [InlineData(-5)]
    [InlineData(-4)]
    [InlineData(-3)]
    [InlineData(-2)]
    [InlineData(-1)]
    [InlineData(0)]
    [InlineData(1)]
    [InlineData(2)]
    [InlineData(3)]
    [InlineData(4)]
    public void CompareUlp_SelfComparison_ReturnsEqual(int value)
    {
        var a = new BigFloat(value);

        for (int tolerance = 0; tolerance < 5; tolerance++)
        {
            Assert.True(a.EqualsUlp(a, tolerance)); // Replaces: Assert.Equal(0, BigFloat.CompareUlp(a, a, i))
        }
    }

    [Theory]
    [InlineData(1, 0, 1, true)]      // CompareUlp(1, 0, 1) == +1
    [InlineData(1, 0, 31, true)]     // CompareUlp(1, 0, 31) == +1
    [InlineData(1, 0, 32, false)]     // CompareUlp(1, 0, 32) == +1
    [InlineData(1, 0, 33, false)]    // CompareUlp(1, 0, 33) == 0
    public void CompareUlp_OneVsZero_Theory(int aVal, int bVal, int tolerance, bool aGreaterThanB)
    {
        var a = new BigFloat(aVal);
        var b = new BigFloat(bVal);

        if (aGreaterThanB)
        {
            Assert.True(a.IsGreaterThanUlp(b, tolerance));
            Assert.True(b.IsLessThanUlp(a, tolerance));
        }
        else
        {
            Assert.True(a.EqualsUlp(b, tolerance));
            Assert.True(b.EqualsUlp(a, tolerance));
        }
    }

    [Theory]
    [InlineData(-1, 0, 31, false)]   // CompareUlp(-1, 0, 31) == 0
    [InlineData(-1, 0, 32, true)]    // CompareUlp(-1, 0, 32) != 0
    [InlineData(-1, 2, 31, false)]   // CompareUlp(-1, 2, 32) == 0
    [InlineData(-1, 2, 32, true)]    // CompareUlp(-1, 2, 33) != 0
    public void CompareUlp_NegativeComparisons_Theory(int aVal, int bVal, int tolerance, bool shouldBeEqual)
    {
        var a = new BigFloat(aVal);
        var b = new BigFloat(bVal);

        if (shouldBeEqual)
        {
            Assert.True(a.EqualsUlp(b, tolerance));
            Assert.True(b.EqualsUlp(a, tolerance));
        }
        else
        {
            Assert.True(a.IsLessThanUlp(b, tolerance));
            Assert.True(b.IsGreaterThanUlp(a, tolerance));
        }
    }

    [Theory]
    [InlineData(1, 2, 31 - 3, false)]    // CompareUlp(1, 2, 1 + 32) != 0
    [InlineData(1, 2, 31 - 2, false)]    // CompareUlp(1, 2, 1 + 32) != 0
    [InlineData(1, 2, 31 - 1, false)]    // CompareUlp(1, 2, 1 + 32) != 0
    [InlineData(1, 2, 31 + 0, true)]    // CompareUlp(1, 2, 1 + 32) != 0
    [InlineData(1, 2, 31 + 1, true)]    // CompareUlp(1, 2, 1 + 32) != 0
    //[InlineData(1, 2, 34, true)]     // CompareUlp(1, 2, 2 + 32) == 0
    //[InlineData(-1, -2, 33, false)]  // CompareUlp(-1, -2, 1 + 32) != 0
    //[InlineData(-1, -2, 34, true)]   // CompareUlp(-1, -2, 2 + 32) == 0
    public void CompareUlp_AdjacentIntegers_Theory(int aVal, int bVal, int tolerance, bool shouldBeEqual)
    {
        var a = new BigFloat(aVal);
        var b = new BigFloat(bVal);

        if (shouldBeEqual)
        {
            Assert.True(a.EqualsUlp(b, tolerance));
            Assert.True(b.EqualsUlp(a, tolerance));
        }
        else
        {
            // Determine expected ordering based on values
            if (aVal < bVal)
            {
                Assert.True(a.IsLessThanUlp(b, tolerance));
                Assert.True(b.IsGreaterThanUlp(a, tolerance));
            }
            else
            {
                Assert.True(a.IsGreaterThanUlp(b, tolerance));
                Assert.True(b.IsLessThanUlp(a, tolerance));
            }
        }
    }

    [Fact]
    public void CompareUlp_SmallFloats_SameSize()
    {
        var a = new BigFloat((float)-0.0000123);
        var b = new BigFloat((float)0.0000123);

        Assert.True(a.IsLessThanUlp(b, 3));
        Assert.True(b.IsGreaterThanUlp(a, 3));
    }

    [Theory]
    [InlineData(8, true)]   // CompareUlp equals 0 at tolerance 8
    [InlineData(7, true)]   // CompareUlp equals 0 at tolerance 7
    [InlineData(6, true)]   // CompareUlp equals 0 at tolerance 6
    public void CompareUlp_VerySmallFloats_Theory(int tolerance, bool shouldBeEqual)
    {
        var a = new BigFloat((float)-0.0000000444);
        var b = new BigFloat((float)-0.0000000445);

        if (shouldBeEqual)
        {
            Assert.True(a.EqualsUlp(b, tolerance));
            Assert.True(b.EqualsUlp(a, tolerance));
        }
        else
        {
            Assert.True(b.IsLessThanUlp(a, tolerance));
            Assert.True(a.IsGreaterThanUlp(b, tolerance));
        }
    }

    [Theory]
    [InlineData("0b11", "0b01", 0, 0, false)]  // Different at tolerance 0
    [InlineData("0b11", "0b01", 0, 1, false)]  // Different at tolerance 1
    [InlineData("0b11", "0b01", 0, 3, true)]   // Equal at tolerance 3
    public void CompareUlp_BinaryStrings_Theory(string aStr, string bStr, int precision, int tolerance, bool shouldBeEqual)
    {
        var a = new BigFloat(aStr, precision);
        var b = new BigFloat(bStr, precision);

        if (shouldBeEqual)
        {
            Assert.True(a.EqualsUlp(b, tolerance));
        }
        else
        {
            Assert.True(a.IsGreaterThanUlp(b, tolerance));
        }
    }

    [Theory]
    [InlineData("-0b11", "-0b01", 0, 1, false)]  // Different at tolerance 1
    [InlineData("-0b11", "-0b01", 0, 2, false)]  // Different at tolerance 2
    [InlineData("-0b11", "-0b01", 0, 3, true)]   // Equal at tolerance 3
    [InlineData("-0b11", "-0b01", 0, 4, true)]   // Equal at tolerance 4
    public void CompareUlp_NegativeBinaryStrings_Theory(string aStr, string bStr, int precision, int tolerance, bool shouldBeEqual)
    {
        var a = new BigFloat(aStr, precision);
        var b = new BigFloat(bStr, precision);

        if (shouldBeEqual)
        {
            Assert.True(a.EqualsUlp(b, tolerance));
            Assert.True(b.EqualsUlp(a, tolerance));
        }
        else
        {
            Assert.True(a.IsLessThanUlp(b, tolerance));
            Assert.True(b.IsGreaterThanUlp(a, tolerance));
        }
    }

    [Theory]
    [InlineData("-0b11", "-0b01", 1, 1, false)]  // Different at tolerance 1
    [InlineData("-0b11", "-0b01", 1, 2, false)]  // Different at tolerance 2
    [InlineData("-0b11", "-0b01", 1, 3, true)]   // Equal at tolerance 3
    public void CompareUlp_NegativeBinaryStrings_Precision1_Theory(string aStr, string bStr, int precision, int tolerance, bool shouldBeEqual)
    {
        var a = new BigFloat(aStr, precision);
        var b = new BigFloat(bStr, precision);

        if (shouldBeEqual)
        {
            Assert.True(a.EqualsUlp(b, tolerance));
            Assert.True(b.EqualsUlp(a, tolerance));
        }
        else
        {
            Assert.True(a.IsLessThanUlp(b, tolerance));
            Assert.True(b.IsGreaterThanUlp(a, tolerance));
        }
    }

    [Theory]
    [InlineData("10.001", "10.01", 1, true)]   // Equal at tolerance 1
    [InlineData("10.001", "10.01", 0, false)]  // Different at tolerance 0
    [InlineData("10.0001", "10.01", 1, true)]  // Equal at tolerance 1
    [InlineData("10.0001", "10.01", 0, false)] // Different at tolerance 0
    public void CompareUlp_BinaryParsing_Theory(string aStr, string bStr, int tolerance, bool shouldBeEqual)
    {
        Assert.True(BigFloat.TryParseBinary(aStr, out var a));
        Assert.True(BigFloat.TryParseBinary(bStr, out var b));

        if (shouldBeEqual)
        {
            Assert.True(a.EqualsUlp(b, tolerance));
            Assert.True(b.EqualsUlp(a, tolerance));
        }
        else
        {
            Assert.True(a.IsLessThanUlp(b, tolerance));
            Assert.True(b.IsGreaterThanUlp(a, tolerance));
        }
    }

    [Fact]
    public void CompareUlp_DifferentPrecisions_SpecialCase()
    {
        var a = new BigFloat("-0b11", 0);
        var b = new BigFloat("-0b01", 1);

        // Special case where alignment creates ambiguity
        Assert.True(a.EqualsUlp(b, 1));
        Assert.True(b.EqualsUlp(a, 1));
    }

    [Theory]
    [InlineData(555, 554, 0)]  // 31+1-10=22
    [InlineData(-555, -554, 0)] // 31+1-10=22
    public void CompareUlp_LargerIntegers_GreaterOrLessThen(int aVal, int bVal, int precision)
    {
        var a = new BigFloat(aVal, precision);
        var b = new BigFloat(bVal, precision);

        int tolerance = 31 + 1 - (int.Max(int.Log2(int.Abs(aVal)), int.Log2(int.Abs(aVal))) + 1);


        if (aVal > bVal) // Positive case
        {
            Assert.True(a.IsGreaterThanUlp(b, tolerance));
            Assert.True(b.IsLessThanUlp(a, tolerance));
        }
        else // Negative case: -555 < -554
        {
            Assert.True(a.IsLessThanUlp(b, tolerance));
            Assert.True(b.IsGreaterThanUlp(a, tolerance));
        }

    }

    [Theory]
    [InlineData(555, 554, 0)]
    [InlineData(-555, -554, 0)]
    public void CompareUlp_LargerIntegers__Equal(int aVal, int bVal, int precision)
    {
        var a = new BigFloat(aVal, precision);
        var b = new BigFloat(bVal, precision);

        int tolerance = 31 + 1 - (int.Max(int.Log2(int.Abs(aVal)), int.Log2(int.Abs(aVal))) + 1);

        Assert.True(a.EqualsUlp(b, tolerance + 1));
        Assert.True(b.EqualsUlp(a, tolerance + 1));
    }

    [Theory]
    [InlineData(-555, -554, 0, 1, 21, false)]
    [InlineData(-555, -554, 0, 1, 22, false)]
    [InlineData(-555, -554, 0, 1, 23, true)]
    [InlineData(555, 554, 0, 1, 21, false)]
    [InlineData(555, 554, 0, 1, 22, false)]
    [InlineData(555, 554, 0, 1, 23, true)]
    public void CompareUlp_MixedPrecisions_Theory(int aVal, int bVal, int aPrecision, int bPrecision, int tolerance, bool shouldBeEqual)
    {
        var a = new BigFloat(aVal, binaryPrecision: aPrecision);
        var b = new BigFloat(bVal, binaryPrecision: bPrecision);

        if (shouldBeEqual)
        {
            Assert.True(a.EqualsUlp(b, tolerance, true));
            Assert.True(b.EqualsUlp(a, tolerance, true));
        }
        else
        {
            if (aVal > bVal)
            {
                if (aVal < 0)
                {
                    Assert.True(a.IsLessThanUlp(b, tolerance, true));
                    Assert.True(b.IsGreaterThanUlp(a, tolerance, true));
                }
                else
                {
                    Assert.True(a.IsGreaterThanUlp(b, tolerance, true));
                    Assert.True(b.IsLessThanUlp(a, tolerance, true));
                }
            }
        }
    }

    [Theory]
    [InlineData(-555, -554, 0, 0, 32, false)]
    [InlineData(-555, -554, 0, 0, 33, true)]
    [InlineData(555, 554, 0, 0, 32, false)]
    [InlineData(555, 554, 0, 0, 33, true)]
    public void CompareUlp_MixedPrecisions2_Theory(int aVal, int bVal, int aPrecision, int bPrecision, int tolerance, bool shouldBeEqual)
    {
        var a = BigFloat.CreateWithPrecisionFromValue(aVal, false, aPrecision);
        var b = BigFloat.CreateWithPrecisionFromValue(bVal, false, bPrecision);

        if (shouldBeEqual)
        {
            Assert.True(a.EqualsUlp(b, tolerance, true));
            Assert.True(b.EqualsUlp(a, tolerance, true));
        }
        else
        {
            if (aVal > bVal)
            {
                if (aVal < 0)
                {
                    Assert.True(a.IsLessThanUlp(b, tolerance, true));
                    Assert.True(b.IsGreaterThanUlp(a, tolerance, true));
                }
                else
                {
                    Assert.True(a.IsGreaterThanUlp(b, tolerance, true));
                    Assert.True(b.IsLessThanUlp(a, tolerance, true));
                }
            }
        }
    }

    [Theory]
    [InlineData("55555555555555555555552", "55555555555555555555554", 1, false)]
    [InlineData("55555555555555555555552", "55555555555555555555554", 2, false)]
    [InlineData("55555555555555555555552", "55555555555555555555554", 3, true)]
    [InlineData("55555555555555555555552", "55555555555555555555554", 4, true)]
    public void CompareUlp_VeryLargeNumbers_Theory(string aStr, string bStr, int tolerance, bool shouldBeEqual)
    {
        var a = new BigFloat(aStr);
        var b = new BigFloat(bStr);

        if (shouldBeEqual)
        {
            Assert.True(a.EqualsUlp(b, tolerance));
            Assert.True(b.EqualsUlp(a, tolerance));
        }
        else
        {
            Assert.True(a.IsLessThanUlp(b, tolerance));
            Assert.True(b.IsGreaterThanUlp(a, tolerance));
        }
    }

    [Fact]
    public void CompareUlp_DefaultParameters_BackwardsCompatibility()
    {
        var a = new BigFloat(555, 0);
        var b = new BigFloat(554, 0);

        // Test that default parameters work with instance methods
        Assert.True(a.IsGreaterThanUlp(b)); // Uses default ulpTolerance = 0
        Assert.True(b.IsLessThanUlp(a));    // Uses default ulpTolerance = 0
    }


    [Fact]
    public void Verify_NumberOfMatchingLeadingBitsWithRounding()
    {
        _ = BigFloat.TryParseBinary("10.111", out BigFloat a);
        _ = BigFloat.TryParseBinary("10.101", out BigFloat b);
        Test(a, b, expectedResult: 3, expectedSign: 1);

        _ = BigFloat.TryParseBinary("1111100", out a);
        _ = BigFloat.TryParseBinary("10000000", out b);
        Test(a, b, expectedResult: 5, expectedSign: -1);

        _ = BigFloat.TryParseBinary("10001000", out a);
        _ = BigFloat.TryParseBinary("10000000", out b);
        Test(a, b, expectedResult: 4, expectedSign: 1);

        _ = BigFloat.TryParseBinary("10001000", out a);
        _ = BigFloat.TryParseBinary("1000000000", out b);
        Test(a, b, expectedResult: 0, expectedSign: -1);

        a = new BigFloat(-1);
        b = new BigFloat(0);
        Test(a, b, expectedResult: 0, expectedSign: -1);

        a = new BigFloat(1);
        b = new BigFloat(0);
        Test(a, b, expectedResult: 0, expectedSign: 1);

        a = new BigFloat(0);
        b = new BigFloat(0);
        Test(a, b, expectedResult: 0, expectedSign: 0);

        a = new BigFloat(0);
        b = new BigFloat(-1);
        Test(a, b, expectedResult: 0, expectedSign: 1);

        a = new BigFloat(0);
        b = new BigFloat(1);
        Test(a, b, expectedResult: 0, expectedSign: -1);

        static void Test(BigFloat a, BigFloat b, int expectedResult, int expectedSign)
        {
            int result = BigFloat.NumberOfMatchingLeadingBitsWithRounding(a, b, out int sign);
            Assert.Equal(expectedResult, result); // Fail on Verify_NumberOfMatchingLeadingBitsWithRounding({a},{b},{expectedResult},{expectedSign})
            Assert.Equal(expectedSign, sign);
        }
    }


    [Fact]
    public void Verify_NumberOfMatchingLeadingBits()
    {
        _ = BigFloat.TryParseBinary("10.111", out BigFloat a);
        _ = BigFloat.TryParseBinary("10.101", out BigFloat b);
        int result = BigFloat.NumberOfMatchingLeadingMantissaBits(a, b);
        Assert.Equal(3, result); // Fail-10 on Verify_NumberOfMatchingLeadingBits

        _ = BigFloat.TryParseBinary("1111100", out a);
        _ = BigFloat.TryParseBinary("10000000", out b);
        result = BigFloat.NumberOfMatchingLeadingMantissaBits(a, b);
        Assert.Equal(1, result); // Fail-20 on Verify_NumberOfMatchingLeadingBits

        _ = BigFloat.TryParseBinary("10001000", out a);
        _ = BigFloat.TryParseBinary("10000000", out b);
        result = BigFloat.NumberOfMatchingLeadingMantissaBits(a, b);
        Assert.Equal(4, result); // Fail-30 on Verify_NumberOfMatchingLeadingBits

        _ = BigFloat.TryParseBinary("10001000", out a);
        _ = BigFloat.TryParseBinary("1000000000", out b);
        result = BigFloat.NumberOfMatchingLeadingMantissaBits(a, b);
        Assert.Equal(4, result); // Fail-40 on Verify_NumberOfMatchingLeadingBits

        a = new BigFloat(-1);
        b = new BigFloat(0);
        result = BigFloat.NumberOfMatchingLeadingMantissaBits(a, b);
        Assert.Equal(0, result); // Fail-50 on Verify_NumberOfMatchingLeadingBits

        a = new BigFloat(-3);
        b = new BigFloat(3);
        result = BigFloat.NumberOfMatchingLeadingMantissaBits(a, b);
        Assert.Equal(0, result); // Fail-60 on Verify_NumberOfMatchingLeadingBits
    }

    [Fact]
    public void Verify_CastFromDouble()
    {
        int count = 0;
        for (float ii = 0.0001F; ii < 100000; ii *= 1.0001F)
        {
            count++;
            BigFloat fromSingle = (BigFloat)ii;
            Assert.Equal((float)fromSingle, ii);
        }
        for (double ii = 0.0001; ii < 100000; ii *= 1.0001)
        {
            count++;
            BigFloat fromDouble = (BigFloat)ii;
            Assert.Equal((double)fromDouble, ii);
        }
        Debug.WriteLine($"Verify_CastFromDouble  Count {count}");

        BigFloat a = (BigFloat)0.414682509851111660248;         //0.0110101000101000101000100000101000001000101000100000100000101000...
        BigFloat d = (BigFloat)(double)0.414682509851111660248;
        Assert.True(a.EqualsUlp(d, 50, true));
        BigFloat f = (BigFloat)(float)0.414682509851111660248;
        Assert.True(f.EqualsUlp(d, 50, true));

        a = BigFloat.ParseBinary("0.0111101100110000101100101011101100010100010110000010011001010010");
        d = (BigFloat)(double)0.481211825059603447497;
        Assert.True(a.EqualsUlp(d, 50, true));
        f = (BigFloat)(float)0.481211825059603447497;
        Assert.True(f.EqualsUlp(d, 50, true));

        a = BigFloat.ParseBinary("10.1010111101111001110010000100011110001101101000011010111011110010");
        d = (BigFloat)(double)2.685452001065306445309;
        Assert.True(a.EqualsUlp(d, 50, true));
        f = (BigFloat)(float)2.685452001065306445309;
        Assert.True(f.EqualsUlp(d, 50, true));

        a = BigFloat.ParseBinary("0.01010101010101010101010101010101010101010101010101010101010101010101");
        d = (BigFloat)(double)0.333333333333333333333333333;
        Assert.True(a.EqualsUlp(d, 50, true));
        f = (BigFloat)(float)0.333333333333333333333333333;
        Assert.True(f.EqualsUlp(d, 50, true));

        a = BigFloat.ParseBinary("0.101010101010101010101010101010101010101010101010101010101010101010101");
        d = (BigFloat)(double)0.666666666666666666666666666;
        Assert.True(a.EqualsUlp(d, 50, true));
        f = (BigFloat)(float)0.666666666666666666666666666;
        Assert.True(f.EqualsUlp(d, 50, true));

        a = BigFloat.ParseBinary("0.00000000000101010101010101010101010101010101010101010101010101");
        d = (BigFloat)(double)0.000325520833333333333333333;
        Assert.True(a.EqualsUlp(d));
        f = (BigFloat)(float)0.000325520833333333333333333;
        Assert.True(f.EqualsUlp(d));

        a = BigFloat.ParseBinary("-0.00000000000101010101010101010101010101010101010101010101010101");
        d = (BigFloat)(double)-0.000325520833333333333333333;
        Assert.True(a.EqualsUlp(d));
        f = (BigFloat)(float)-0.000325520833333333333333333;
        Assert.True(f.EqualsUlp(d));

        a = BigFloat.ParseBinary("-0.1111111111111111111111111111111111111111111111111111111111111111", 0, 0, BigFloat.GuardBits);
        d = (BigFloat)(double)-0.999999999999999999999999999;
        Assert.True(a.EqualsUlp(d));
        f = (BigFloat)(float)-0.999999999999999999999999999;
        Assert.True(f.EqualsUlp(d));

        a = BigFloat.ParseBinary("-0.00000000000101010101010101010101010101010101010101010101010101");
        d = (BigFloat)(double)-0.000325520833333333333333333;
        Assert.True(a.EqualsUlp(d));
        f = (BigFloat)(float)-0.000325520833333333333333333;
        Assert.True(f.EqualsUlp(d));

        a = BigFloat.ParseBinary("0.1111111111111111111111111111111111111111111111111111111111111111", 0, 0, BigFloat.GuardBits);
        d = (BigFloat)(double)0.999999999999999999999999999;
        Assert.True(a.EqualsUlp(d));
        f = (BigFloat)(float)0.999999999999999999999999999;
        Assert.True(f.EqualsUlp(d));

        //1.79769E+308
        a = BigFloat.ParseBinary("1111111111111111111000101011111001010100000101010111000000000000000000000000000000000000000000000000000000000000000000000000000000000000000000000000000000000000000000000000000000000000000000000000000000000000000000000000000000000000000000000000000000000000000000000000000000000000000000000000000000000000000000000000000000000000000000000000000000000000000000000000000000000000000000000000000000000000000000000000000000000000000000000000000000000000000000000000000000000000000000000000000000000000000000000000000000000000000000000000000000000000000000000000000000000000000000000000000000000000000000000000000000000000000000000000000000000000000000000000000000000000000000000000000000000000000000000000000000000000000000000000000000000000000000000000000000000000000000000000000000000000000000000000000000000000000000000000000000000000000000000000000000000000000000000000000000000000000000000000000000000000000000000000000000000000000000000000000000000000000000000000000000000000000000000000000000000000000000000000000000000000");
        d = (BigFloat)(double)179769000000000006323030492138942643493033036433685336215410983289126434148906289940615299632196609445533816320312774433484859900046491141051651091672734470972759941382582304802812882753059262973637182942535982636884444611376868582636745405553206881859340916340092953230149901406738427651121855107737424232448.0;
        Assert.True(a.EqualsUlp(d));
    }


    [Fact]
    public void Verify_Cast_BigFloat_to_Double()
    {
        double res;
        res = (double)new BigFloat(123);
        Assert.Equal(123, (int)res);

        for (double d = -2.345; d < 12.34; d = 0.1 + (d * 1.007))
        {
            res = (double)new BigFloat(d);
            Assert.Equal(d, res);
        }
    }

    [Theory]
    [InlineData(-1, 0)]
    [InlineData(0, 1)]
    [InlineData(1, 2)]
    public void CompareToExact_BasicIntegers_Theory(int smaller, int larger)
    {
        var a = new BigFloat(smaller);
        var b = new BigFloat(larger);

        Assert.Equal(-1, a.CompareTo(b));
        Assert.True(a.IsLessThanUlp(b, 1, true)); // Replaces StrictCompareTo
        Assert.Equal(-1, a.CompareTotalOrderBitwise(b)); // Replaces FullPrecisionCompareTo
        Assert.False(a.EqualsZeroExtended(b));
    }

    [Theory]
    [InlineData(-0.0000123, 0.0000123)]
    [InlineData(-0.0000000445, -0.0000000444)]
    [InlineData(0.0000122, 0.0000123)]
    public void CompareToExact_SmallFloats_Theory(double smaller, double larger)
    {
        var a = new BigFloat(smaller);
        var b = new BigFloat(larger);

        Assert.Equal(-1, a.CompareTo(b));
        Assert.True(a.IsLessThanUlp(b, 1, true)); // Replaces StrictCompareTo
        Assert.Equal(-1, a.CompareTotalOrderBitwise(b)); // Replaces FullPrecisionCompareTo
        Assert.False(a.EqualsZeroExtended(b));
    }

    [Fact]
    public void CompareToExact_GuardBitBehavior_DefaultPrecision()
    {
        // "...0001" falls in GuardBit area because default Double->BigFloat conversion
        var a = new BigFloat(100000000.000000);
        var b = new BigFloat(100000000.000001);

        Assert.Equal(-1, a.CompareTo(b)); // CompareTo considers guard bits with reduced default precision
        Assert.True(a.IsLessThanUlp(b, 1, true)); // StrictCompareTo considers guard bits
        Assert.Equal(-1, a.CompareTotalOrderBitwise(b)); // FullPrecisionCompareTo considers all bits
        Assert.False(a.EqualsZeroExtended(b));
    }

    [Fact]
    public void CompareToExact_GuardBitBehavior_ExplicitGuardBits()
    {
        var a = new BigFloat(100000000.000000, binaryPrecision: BigFloat.GuardBits);
        var b = new BigFloat(100000000.000001, binaryPrecision: BigFloat.GuardBits);

        Assert.Equal(-1, a.CompareTo(b));
        Assert.True(a.IsLessThanUlp(b, 1, true)); // Replaces StrictCompareTo
        Assert.Equal(-1, a.CompareTotalOrderBitwise(b)); // Replaces FullPrecisionCompareTo
        Assert.False(a.EqualsZeroExtended(b));
    }

    [Fact]
    public void CompareToExact_StringConstructor_FullPrecision()
    {
        var a = new BigFloat("100000000.000000");
        var b = new BigFloat("100000000.000001");

        Assert.Equal(-1, a.CompareTo(b));
        Assert.True(a.IsLessThanUlp(b, 1, true)); // Replaces StrictCompareTo
        Assert.Equal(-1, a.CompareTotalOrderBitwise(b)); // Replaces FullPrecisionCompareTo
        Assert.False(a.EqualsZeroExtended(b));
    }

    [Fact]
    public void CompareToExact_StringVsDouble_GuardBitInteraction()
    {
        var a = new BigFloat("100000000.000001");
        var b = new BigFloat(100000000.000001d); // "...0001" falls in GuardBit area because default Double->BigFloat conversion

        // Detailed binary representation analysis:
        //TrueAns 101111101011110000100000000.00000000000000000001000011000110111101111010000010110101111011...  (matches / good)
        //a       10111110101111000010000000000000000000000000001000011000110111101111010000010           
        //b       10111110101111000010000000000000000000000000001000011000000000000000000000000 (subtract) using:24
        //32 GuardBits                                         XXXXXXXXXXXXXXXXXXXXXXXXXXXXXXXX
        //                                                                110111101111010000010
        //area ignored for CompareUlp(other, 1, true)                                         X
        //area ignored for Compare()                            ______________ALL______________ (after rounding)
        //area ignored for IsExactMatchOf()                     ______________ALL______________

        Assert.True(a.IsGreaterThanUlp(b, 1, true)); // String has more precision than double in guard bits
        Assert.False(a.EqualsUlp(b, 1, true)); // String has more precision than double in guard bits
        Assert.False(a.IsLessThanOrEqualToUlp(b, 1, true)); // String has more precision than double in guard bits
        Assert.NotEqual(0, a.CompareTo(b)); // CompareTo ignores guard bit differences
        Assert.False(a.EqualsZeroExtended(b)); // False - same GuardBits but allows zeros
        Assert.False(a.IsBitwiseEqual(b)); // False - Different size
    }

    [Fact]
    public void CompareToExact_DifferentDoubleSizes()
    {
        // These values are first translated from 52 bit doubles
        var a = new BigFloat(0.0000123);  //0.0000000000000000110011100101110000011001000001011000101010000111
        var b = new BigFloat(0.00001234); //0.000000000000000011001111000001111110010101111100100111000000011111100
                                          //area ignored for StrictCompareTo()                                                        XXXXXX 
                                          //area ignored for Compare()                                       XXXXXXXXXXXXXXXXXXXXXXXXXXXXXXX

        Assert.True(a.IsLessThanUlp(b, 1, true)); // StrictCompareTo considers guard bits
        Assert.Equal(-1, a.CompareTo(b)); // CompareTo result
    }

    [Fact]
    public void CompareToExact_VerySmallNegativeFloats()
    {
        var a = new BigFloat(-0.000000044501); // 0.000000000000000000000000101111110010000101011101111100
        var b = new BigFloat(-0.0000000445);   // 0.000000000000000000000000101111110010000001000100011101

        Assert.True(a.IsLessThanUlp(b, 1, true)); // StrictCompareTo with guard bit consideration
    }

    [Fact]
    public void CompareToExact_BeyondDoublePrecision()
    {
        // 1.00000000000000001 is beyond the precision of double
        var a = new BigFloat(1.00000000000000001);
        var b = new BigFloat(1.00000000000000002);

        Assert.True(a.EqualsUlp(b, 1, true)); // Values are identical at double precision
    }

    [Fact]
    public void CompareToExact_StandardFloatComparison()
    {
        var a = new BigFloat(1.0);
        var b = new BigFloat(1.01);

        Assert.True(a.IsLessThanUlp(b, 1, true)); // Clear difference within double precision
    }

    [Fact]
    public void Verify_FitsInADouble()
    {
        Assert.True(new BigFloat("1.000").FitsInADouble);
        Assert.True(new BigFloat("1.000").FitsInADouble);
        Assert.True(new BigFloat("0.000").FitsInADouble);
        Assert.True(new BigFloat("-99.000").FitsInADouble);
        Assert.True(new BigFloat("0.00000001").FitsInADouble);
        Assert.True(new BigFloat("-0.00000001").FitsInADouble);
        Assert.True(new BigFloat(double.E).FitsInADouble);
        Assert.True(new BigFloat(double.MaxValue).FitsInADouble);
        Assert.True(new BigFloat(double.MinValue).FitsInADouble);
        Assert.True(new BigFloat(double.MinValue).FitsInADouble);
        Assert.False((new BigFloat(double.MinValue) << 1).FitsInADouble);
        Assert.False((new BigFloat(double.MaxValue) << 1).FitsInADouble);
        Assert.False(((new BigFloat(double.MinValue)) * (new BigFloat("1.1"))).FitsInADouble);
        Assert.True(new BigFloat(double.Epsilon).FitsInADoubleWithDenormalization);
        Assert.False((new BigFloat(double.Epsilon) >> 1).FitsInADoubleWithDenormalization);
        Assert.True(new BigFloat(double.NegativeZero).FitsInADouble);
        Assert.True(new BigFloat(0).FitsInADouble);
        Assert.True(new BigFloat("0.000000000000000001").FitsInADouble);
        Assert.True(new BigFloat("1000000000000000000").FitsInADouble);
        Assert.True(new BigFloat(-1).FitsInADouble);
        Assert.True(new BigFloat(1).FitsInADouble);

        Assert.False((new BigFloat(double.MaxValue) * (BigFloat)1.0001).FitsInADouble); // Failed on: (new BigFloat(double.MaxValue) * (BigFloat)1.0001).FitsInADouble
        Assert.False((new BigFloat(double.MinValue) * (BigFloat)1.0001).FitsInADouble); // Failed on: (new BigFloat(double.MinValue) * (BigFloat)1.0001).FitsInADouble()
    }

    [Theory]
    [InlineData(float.Epsilon)]
    [InlineData(-float.Epsilon)]
    [InlineData(2.0f * float.Epsilon)]
    public void RoundTrips_Subnormal(float value)
    {
        var bf = new BigFloat(value);
        var back = (float)bf;
        Assert.Equal(value, back);
    }

    [Fact]
    public void RoundTrips_Largest_Subnormal()
    {
        float largestSubnormal = BitConverter.Int32BitsToSingle(0x007FFFFF);
        var bf = new BigFloat(largestSubnormal);
        var back = (float)bf;
        Assert.Equal(largestSubnormal, back);
    }

    [Fact]
    public void SmallestSubnormal_HasExpectedBitPattern()
    {
        // Smallest positive subnormal: 2^-1074
        var d = (double)new BigFloat(1, binaryScaler: -1074);
        Assert.Equal(0x0000_0000_0000_0001L, BitConverter.DoubleToInt64Bits(d));
    }

    [Fact]
    public void HalfwayRoundsToEven_MinNormalBitPattern()
    {
        // Half-way below the smallest normal; ties-to-even → min normal
        var eps = new BigFloat(1, binaryScaler: -1075);
        var near = new BigFloat(1, binaryScaler: -1022) - eps;
        var d = (double)near;

        Assert.Equal(0x0010_0000_0000_0000L, BitConverter.DoubleToInt64Bits(d));
    }

    [Fact]
    public void Overflow_ProducesPositiveInfinity()
    {
        // Overflow path
        var d = (double)new BigFloat(1, binaryScaler: 2000);
        Assert.True(double.IsPositiveInfinity(d));
    }

    [Fact]
    public void NegativeTinyUnderflow_ProducesNegativeZero()
    {
        // Negative tiny underflow → -0.0 (sign preserved even though magnitude → 0)
        var d = (double)(-new BigFloat(1, binaryScaler: -2000));
        const long ans = unchecked((long)0x8000_0000_0000_0000UL);
        var intVal = BitConverter.DoubleToInt64Bits(d);
        Assert.Equal(ans, intVal);
    }

    [Fact]
    public void Verify_CompareTo_BigInteger()
    {
        BigFloat a;
        BigInteger b;

        for (int i = -5; i < 5; i++)
        {
            a = new BigFloat(i);
            b = new BigInteger(i);
            Assert.Equal(0, a.CompareTo((object)b)); // Fail-8a on Verify_CompareTo_BigInteger
            Assert.Equal(0, a.CompareTo(b)); // Fail-8a on Verify_CompareTo_BigInteger
        }

        for (double i = -5; i < 5; i++)
        {
            a = new BigFloat(i);
            b = new BigInteger(i);
            Assert.Equal(0, a.CompareTo((object)b)); // Fail-9a on Verify_CompareTo_BigInteger
            Assert.Equal(0, a.CompareTo(b)); // Fail-9b on Verify_CompareTo_BigInteger
        }

        for (int i = -5; i < 5; i++)
        {
            a = new BigFloat(i + 1);
            b = new BigInteger(i);
            Assert.True(a.CompareTo((object)b) > 0); // Fail-10a on Verify_CompareTo_BigInteger
            Assert.True(a.CompareTo(b) > 0); // Fail-10b on Verify_CompareTo_BigInteger
        }

        for (double i = -5; i < 5; i++)
        {
            a = new BigFloat(i + 1.0);
            b = new BigInteger(i);
            Assert.True(a.CompareTo((object)b) > 0); // Fail-11a on Verify_CompareTo_BigInteger
            Assert.True(a.CompareTo(b) > 0); // Fail-11b on Verify_CompareTo_BigInteger
        }

        for (int i = -5; i < 5; i++)
        {
            a = new BigFloat(i - 1);
            b = new BigInteger(i);
            Assert.True(a.CompareTo((object)b) < 0); // Fail-12a on Verify_CompareTo_BigInteger
            Assert.True(a.CompareTo(b) < 0); // Fail-12b on Verify_CompareTo_BigInteger
        }

        for (double i = -5; i < 5; i++)
        {
            a = new BigFloat(i - 1.0);
            b = new BigInteger(i);
            Assert.True(a.CompareTo((object)b) < 0); // Fail-13a on Verify_CompareTo_BigInteger
            Assert.True(a.CompareTo(b) < 0); // Fail-13b on Verify_CompareTo_BigInteger
        }

        for (long i = long.MinValue >> 1; i < (long.MaxValue >> 2); i += long.MaxValue >> 3)
        {
            a = new BigFloat(i);
            b = new BigInteger(i);
            Assert.Equal(0, a.CompareTo((object)b)); // Fail-14a on Verify_CompareTo_BigInteger
            Assert.Equal(0, a.CompareTo(b)); // Fail-14b on Verify_CompareTo_BigInteger
            a = new BigFloat(i);
            b = new BigInteger(i + 1);
            Assert.True(a.CompareTo((object)b) < 0); // Fail-15a on Verify_CompareTo_BigInteger
            Assert.True(a.CompareTo(b) < 0); // Fail-16b on Verify_CompareTo_BigInteger
            a = new BigFloat(i);
            b = new BigInteger(i - 1);
            Assert.True(a.CompareTo((object)b) > 0); // Fail-16a on Verify_CompareTo_BigInteger
            Assert.True(a.CompareTo(b) > 0); // Fail-16b on Verify_CompareTo_BigInteger
        }
    }

    [Fact]
    public void Verify_Zero()
    {
        string errorOutputFormat = "ParseString({0,10}) -> BigFloat -> String -> Expect: {2,10}, Got: {1}";
        IsNotEqual(".0000", x => BigFloat.Parse(x), "0.0000", errorOutputFormat);
        IsNotEqual("0.000", x => BigFloat.Parse(x), "0.000", errorOutputFormat);
        IsNotEqual("00.00", x => BigFloat.Parse(x), "0.00", errorOutputFormat);
        IsNotEqual("-.0000", x => BigFloat.Parse(x), "0.0000", errorOutputFormat);
        IsNotEqual("-0.000", x => BigFloat.Parse(x), "0.000", errorOutputFormat);
        IsNotEqual("+.000000", x => BigFloat.Parse(x), "0.000000", errorOutputFormat);
        IsNotEqual("0", x => BigFloat.Parse(x), "0", errorOutputFormat);
        IsNotEqual("000", x => BigFloat.Parse(x), "0", errorOutputFormat);
        IsNotEqual("0.0000000000000000000", x => BigFloat.Parse(x), "0.0000000000000000000", errorOutputFormat);
        IsNotEqual("0.0000000000000000000000000000000000000", x => BigFloat.Parse(x), "0.0000000000000000000000000000000000000", errorOutputFormat);
    }

    [Fact]
    public void Verify_Increment()
    {
        BigFloat inputVal, expect;
        inputVal = new BigFloat("2.00000000000");
        expect = new BigFloat("3.00000000000");
        inputVal++;
        Assert.Equal(inputVal, expect);

        inputVal = new BigFloat("1.00000000000");
        expect = new BigFloat("2.00000000000");
        inputVal++;
        Assert.Equal(inputVal, expect);

        inputVal = new BigFloat("0.00000000000");
        expect = new BigFloat("1.00000000000");
        inputVal++;
        Assert.Equal(inputVal, expect);

        inputVal = new BigFloat("-1.00000000000");
        expect = new BigFloat("0.00000000000");
        inputVal++;
        Assert.Equal(inputVal, expect);

        inputVal = new BigFloat("-2.00000000000");
        expect = new BigFloat("-1.00000000000");
        inputVal++;
        Assert.Equal(inputVal, expect);

        // With decimal
        inputVal = new BigFloat("2.50000000000");
        expect = new BigFloat("3.50000000000");
        inputVal++;
        Assert.Equal(inputVal, expect);

        inputVal = new BigFloat("1.4400000000000");
        inputVal++;
        expect = new BigFloat("2.4400000000000");
        Assert.Equal(inputVal, expect);

        inputVal = new BigFloat("0.0000230000000");
        expect = new BigFloat("1.0000230000000");
        inputVal++;
        Assert.Equal(inputVal, expect);

        inputVal = new BigFloat("-0.0000230000000");
        expect = new BigFloat("0.9999770000000");
        inputVal++;
        Assert.Equal(inputVal, expect);

        inputVal = new BigFloat("-1.0000430000000");
        expect = new BigFloat("-0.0000430000000");
        inputVal++;
        Assert.Equal(inputVal, expect);

        inputVal = new BigFloat("-2.000000000007777");
        expect = new BigFloat("-1.000000000007777");
        inputVal++;
        Assert.Equal(inputVal, expect);
    }

    [Fact]
    public void Verify_Decrement()
    {
        BigFloat inputVal, expect;
        inputVal = new BigFloat("2.00000000000");
        expect = new BigFloat("1.00000000000");
        inputVal--;
        Assert.Equal(inputVal, expect);

        inputVal = new BigFloat("1.00000000000");
        expect = new BigFloat("0.00000000000");
        inputVal--;
        Assert.Equal(inputVal, expect);

        inputVal = new BigFloat("0.00000000000");
        expect = new BigFloat("-1.00000000000");
        inputVal--;
        Assert.Equal(inputVal, expect);

        inputVal = new BigFloat("-1.00000000000");
        expect = new BigFloat("-2.00000000000");
        inputVal--;
        Assert.Equal(inputVal, expect);

        inputVal = new BigFloat("-2.00000000000");
        expect = new BigFloat("-3.00000000000");
        inputVal--;
        Assert.Equal(inputVal, expect);

        // With decimal
        inputVal = new BigFloat("2.50000000000");
        expect = new BigFloat("1.50000000000");
        inputVal--;
        Assert.Equal(inputVal, expect);

        inputVal = new BigFloat("1.440000000000");
        expect = new BigFloat("0b0.011100001010001111010111000010100011110101110000101000111101011100001010", 0, 32);
        inputVal--;
        Assert.Equal(inputVal, expect);

        inputVal = new BigFloat("0.0000230000000");
        //expect = new BigFloat("-0.9999770000000"); fails because of rounding of last bit.
        expect = new BigFloat("-0b0.111111111111111001111110000111111100000010001111101001111010100001010000001", 0, 32);
        inputVal--;
        Assert.Equal(inputVal, expect);

        inputVal = new BigFloat("-0.0000230000000");
        expect = new BigFloat("-1.0000230000000");
        inputVal--;
        Assert.Equal(inputVal, expect);

        inputVal = new BigFloat("-1.0000430000000");
        expect = new BigFloat("-2.0000430000000");
        inputVal--;
        Assert.Equal(inputVal, expect);

        inputVal = new BigFloat("-2.000000000007777");
        expect = new BigFloat("-3.000000000007777");
        inputVal--;
        Assert.Equal(inputVal, expect);

        inputVal = new BigFloat("-20000000000000000000000000000000000000000000000000000000000000000000000000000000.000000000007777");
        expect = new BigFloat("-20000000000000000000000000000000000000000000000000000000000000000000000000000001.000000000007777");
        inputVal--;
        Assert.Equal(inputVal, expect);
    }

    [Fact]
    public void Verify_Math_Add()
    {
        BigFloat inputVal0, inputVal1, output, expect;
        inputVal0 = new BigFloat("2.00000000000");
        inputVal1 = new BigFloat("2.00000000000");
        output = inputVal0 + inputVal1;
        expect = new BigFloat("4.00000000000");
        Assert.True(output.EqualsUlp(expect, 0, true), $"Add({inputVal0}{inputVal1}) was {output} but expected {expect}.");

        inputVal0 = new BigFloat("1");
        inputVal1 = new BigFloat("3");
        output = inputVal0 + inputVal1;
        expect = new BigFloat("4");
        Assert.True(output.EqualsUlp(expect, 0, true), $"Add({inputVal0}{inputVal1}) was {output} but expected {expect}.");

        inputVal0 = new BigFloat("0.00000000001");
        inputVal1 = new BigFloat("1000000.0");
        output = inputVal0 + inputVal1;
        expect = new BigFloat("1000000.0");
        Assert.True(output.EqualsUlp(expect, 0, true), $"Add({inputVal0}{inputVal1}) was {output} but expected {expect}.");

        inputVal0 = new BigFloat("1");
        inputVal1 = new BigFloat("0.1");
        output = inputVal0 + inputVal1;
        expect = new BigFloat("1.1");
        Assert.True(output.EqualsUlp(expect, 1, true), $"Add({inputVal0}{inputVal1}) was {output} but expected {expect}.");

        inputVal0 = new BigFloat("1");
        inputVal1 = new BigFloat("0");
        output = inputVal0 + inputVal1;
        expect = new BigFloat("1");
        Assert.True(output.EqualsUlp(expect, 0, true), $"Add({inputVal0}{inputVal1}) was {output} but expected {expect}.");

        inputVal0 = new BigFloat("0");
        inputVal1 = new BigFloat("0");
        output = inputVal0 + inputVal1;
        expect = new BigFloat("0");
        Assert.True(output.EqualsUlp(expect, 0, true), $"Add({inputVal0}{inputVal1}) was {output} but expected {expect}.");

        inputVal0 = new BigFloat("123457855782.27542786378320");        //      123457855782.27542786378320
        inputVal1 = new BigFloat("56784589567864578.05687450567100");   // 56784589567864578.05687450567100
        output = inputVal0 + inputVal1;                                 // 56784713025720360.3323023694542 (this should be enough reduced precision to match)
        expect = new BigFloat("56784713025720360.3323023694542");
        Assert.True(output.EqualsUlp(expect, 0, true), $"Add({inputVal0}{inputVal1}) was {output} but expected {expect}.");

        inputVal0 = new BigFloat("0.0000000012101");  //   0.0000000012101
        inputVal1 = new BigFloat("0.00000000512");    // + 0.00000000512
        output = inputVal0 + inputVal1;               //   0.0000000063301
        expect = new BigFloat("0.00000000633");       //   0.00000000633
        Assert.True(output.EqualsUlp(expect, 25, true), $"Add({inputVal0}{inputVal1}) was {output} but expected {expect}."); // 25 is passing edge case

        inputVal0 = new BigFloat(5555, 10);  // 5688320 + 5555 = 5693875
        inputVal1 = new BigFloat(5555);
        output = inputVal0 + inputVal1;
        expect = new BigFloat("5693875");  // expected: 5693875 result: 5693875
        Assert.True(output.EqualsUlp(expect, 0, true), $"Add({inputVal0}{inputVal1}) was {output} but expected {expect}.");

        inputVal0 = new BigFloat(55555, 10);  // 56888320 + 5555 = 56893875
        inputVal1 = new BigFloat(5555);
        output = inputVal0 + inputVal1;
        expect = new BigFloat("56893875");  // expected: 56893875 result: 56893440
        Assert.True(output.EqualsUlp(expect, 0, true), $"Add({inputVal0}{inputVal1}) was {output} but expected {expect}.");

        // Test Shortcut for values way out of precision range.
        BigInteger x123456789ABCDEF0 = BigInteger.Parse("123456789ABCDEF0", NumberStyles.AllowHexSpecifier);
        BigInteger x1234560789A = BigInteger.Parse("1234560789A", NumberStyles.AllowHexSpecifier);
        inputVal0 = new BigFloat(x123456789ABCDEF0, 64, true);  // "12345678"9ABCDEF0________.       (Size: 29, _size: 61, Scale: 64)
        inputVal1 = new BigFloat(x1234560789A, 20, true);       // +                "12"34560.789A   (Size:  5, _size: 37, Scale: 20)
        output = inputVal0 + inputVal1;                         //= 12345678"9ABCDEF0________.
        expect = new BigFloat(x123456789ABCDEF0, 64, true);
        Assert.True(output.EqualsUlp(expect, 0, true), $"Add({inputVal0}{inputVal1}) was {output} but expected {expect}.");

        // other add order...
        output = inputVal1 + inputVal0;
        Assert.True(output.EqualsUlp(expect, 0, true), $"Add({inputVal0}{inputVal1}) was {output} but expected {expect}.");
    }

    [Fact]
    public void Verify_Math_Subtract()
    {
        BigFloat inputVal0, inputVal1, output, expect;
        bool passed;

        inputVal0 = new BigFloat("2.00000000000");
        inputVal1 = new BigFloat("2.00000000000");
        output = inputVal0 - inputVal1;
        //2.00000000000
        // .00000000000 
        // .00000000000
        expect = new BigFloat("0.00000000000");
        passed = output == expect;
        Assert.True(passed); // Add({inputVal0} - {inputVal1}) was {output} but expected {expect}

        inputVal0 = new BigFloat("1");
        inputVal1 = new BigFloat("3");
        output = inputVal0 - inputVal1;
        expect = new BigFloat("-2");
        Assert.Equal(output, expect); // Add({inputVal0} - {inputVal1}) was {output} but expected {expect}

        inputVal0 = new BigFloat("0.00000000001");
        inputVal1 = new BigFloat("1000000.0");
        output = inputVal0 - inputVal1;
        expect = new BigFloat("-1000000.0");
        Assert.Equal(output, expect); // Add({inputVal0} - {inputVal1}) was {output} but expected {expect}

        inputVal0 = new BigFloat("1");
        inputVal1 = new BigFloat("0.1");
        output = inputVal0 - inputVal1;
        expect = new BigFloat("1");
        Assert.Equal(output, expect); // Add({inputVal0} - {inputVal1}) was {output} but expected {expect}

        inputVal0 = new BigFloat("1");
        inputVal1 = new BigFloat("0");
        output = inputVal0 - inputVal1;
        expect = new BigFloat("1");
        Assert.Equal(output, expect); // Add({inputVal0} - {inputVal1}) was {output} but expected {expect}

        inputVal0 = new BigFloat("0");
        inputVal1 = new BigFloat("0");
        output = inputVal0 - inputVal1;
        expect = new BigFloat("0");
        Assert.Equal(output, expect); // Add({inputVal0} - {inputVal1}) was {output} but expected {expect}

        inputVal0 = new BigFloat("123457855782.2754278637832");
        inputVal1 = new BigFloat("56784589567864578.05687450567100");
        output = inputVal0 - inputVal1;
        expect = new BigFloat("-56784466110008795.7814466418878");
        Assert.Equal(output, expect); // Add({inputVal0} - {inputVal1}) was {output} but expected {expect}

        inputVal0 = new BigFloat("0.0000000012101"); // 0.00000000121005    0.00000000121015
        inputVal1 = new BigFloat("0.00000000512");   // 0.000000005125      0.000000005115  
        output = inputVal0 - inputVal1;              //-0.00000000391495  -0.00000000390485  so, -0.0000000039  (okay would also be the avg -0.00000000391)  
        expect = new BigFloat("-0.00000000391");
        Assert.Equal(output, expect); // Add({inputVal0} - {inputVal1}) was {output} but expected {expect}

        inputVal0 = new BigFloat(2119, binaryScaler: 18, binaryPrecision: 0);  //  5555_____ (stored as 555483136)
        inputVal1 = new BigFloat(5555, binaryPrecision: 0);   //      -5555  
        output = inputVal0 - inputVal1;                  //= 5555_____
        expect = new BigFloat("555572222");  // expected: 555572222 result:555483136  OK
        Assert.True(output.EqualsUlp(expect), $"Add({inputVal0} - {inputVal1}) was {output} but expected {expect}.");

        inputVal0 = BigFloat.CreateWithPrecisionFromValue(2119, binaryScaler: 18);  // 100001000111                    5555_____ (stored as 555483136)
        inputVal1 = new BigFloat(555555); //          -10000111101000100011    -555555  
        output = inputVal0 - inputVal1;                  //=100001000101                    5549_____
        expect = new BigFloat(2117, 18);
        Assert.Equal(output, expect); // Add({inputVal0} - {inputVal1}) was {output} but expected {expect}

        inputVal0 = BigFloat.CreateWithPrecisionFromValue(2119, binaryScaler: 18);  // 100001000111                    5555_____ (stored as 555483136)
        inputVal1 = new BigFloat(-555555);//          +10000111101000100011    +555555              +555555
        output = inputVal0 - inputVal1;                  //=100001001001                    5561_____            556038691
        expect = new BigFloat(2121, 18);
        Assert.Equal(output, expect); // Add({inputVal0} - {inputVal1}) was {output} but expected {expect}

        inputVal0 = BigFloat.CreateWithPrecisionFromValue(-2119, binaryScaler: 18);  // 100001000111                    5555_____ (stored as 555483136)
        inputVal1 = new BigFloat(555555);//          +10000111101000100011    +555555              +555555
        output = inputVal0 - inputVal1;                  //=100001001001                    5561_____            556038691
        expect = new BigFloat(-2121, 18);
        Assert.Equal(output, expect); // Add({inputVal0} - {inputVal1}) was {output} but expected {expect}

        inputVal0 = BigFloat.CreateWithPrecisionFromValue(-2119, binaryScaler: 18);  // -100001000111                   -5555_____ (stored as 555483136)
        inputVal1 = new BigFloat(-555555); //           +10000111101000100011    +555555  
        output = inputVal0 - inputVal1;                   //=-100001000101                   -5549_____
        expect = new BigFloat(-2117, 18);
        Assert.Equal(output, expect); // Add({inputVal0} - {inputVal1}) was {output} but expected {expect}
    }

    [Fact]
    public void Verify_Math_Multiply()
    {
        BigFloat inputVal0, inputVal1, output, expect;

        inputVal0 = new BigFloat("1.000");
        inputVal1 = new BigFloat("1.000");
        output = inputVal0 * inputVal1;
        expect = new BigFloat("1.000");
        Assert.Equal(output, expect);

        inputVal0 = new BigFloat("255");
        inputVal1 = new BigFloat("255");
        output = inputVal0 * inputVal1;
        expect = new BigFloat("0x0FE|01.00000000", 0); // "new BigFloat("65025")" is correct but not the exact needed precision.
        Assert.Equal(output, expect);

        inputVal0 = new BigFloat("256");
        inputVal1 = new BigFloat("255");
        output = inputVal0 * inputVal1;
        expect = new BigFloat("65280");
        Assert.Equal(output, expect);

        inputVal0 = new BigFloat(9007199254740991UL);
        inputVal1 = new BigFloat(9007199254740991UL);
        output = inputVal0 * inputVal1;
        // in      11111111111111111111111111111111111111111111111111111   9007199254740991
        // output: 11111111111111111111111111111111011111111111111111111000000000000000000000000000000001  77371252446329059336519681 <<52
        // exact   1111111111111111111111111111111111111111111111111111000000000000000000000000000000000000000000000000000001 81129638414606663681390495662081
        expect = new BigFloat(BigInteger.Parse("81129638414606663681390495662081"));
        Assert.True(output.EqualsUlp(expect, 1));

        inputVal0 = new BigFloat(9007199254740992UL);
        inputVal1 = new BigFloat(9007199254740991UL);
        output = inputVal0 * inputVal1;
        expect = new BigFloat(BigInteger.Parse("81129638414606672688589750403072"));
        Assert.True(output.EqualsUlp(expect, 1));

        inputVal0 = new BigFloat("11.000");
        inputVal1 = new BigFloat("3.000");
        output = inputVal0 * inputVal1;
        expect = new BigFloat("33.00");
        Assert.Equal(output, expect);

        inputVal0 = new BigFloat("255", 2);  // 1020
        inputVal1 = new BigFloat("20", -1);  // 10
        output = inputVal0 * inputVal1;
        expect = new BigFloat("20", 9);  // 19.921875 << 9
        Assert.Equal(output, expect); // Step 22a 
        expect = new BigFloat("10|200");
        Assert.Equal(output, expect); // Step 22b 

        inputVal0 = new BigFloat("19", -3);
        inputVal1 = new BigFloat("15", 2);
        output = inputVal0 * inputVal1;
        expect = new BigFloat("18", 3);
        Assert.Equal(output, expect);

        inputVal0 = new BigFloat("1", 0);
        inputVal1 = new BigFloat("1.0", 1);
        output = inputVal0 * inputVal1;
        expect = new BigFloat("2.0", 0);
        Assert.Equal(output, expect);

        inputVal0 = new BigFloat("19", -3);
        inputVal1 = new BigFloat("1.5", 2);
        output = inputVal0 * inputVal1;
        expect = new BigFloat("14", 0);
        Assert.Equal(output, expect);

        inputVal0 = new BigFloat("3.00");
        inputVal1 = new BigFloat("11.00");
        output = inputVal0 * inputVal1;
        expect = new BigFloat("33.0");
        Assert.Equal(output, expect);

        inputVal0 = new BigFloat("2.00000000000");
        output = inputVal0 * inputVal0;
        expect = new BigFloat("4.00000000000");
        Assert.Equal(output, expect);

        // OVERRIDE TEST: output is 64(not 63) but this is technically okay - maybe this can be improved by a fixed number of bits of precision.
        inputVal0 = new BigFloat("7");
        inputVal1 = new BigFloat("9");
        output = inputVal0 * inputVal1;
        expect = new BigFloat("6|3"); // output is 64 (8<<3) and this is technically okay. 
        Assert.Equal(output, expect);

        inputVal0 = new BigFloat(11);
        inputVal1 = new BigFloat(9);
        output = inputVal0 * inputVal1;
        expect = new BigFloat(99);
        Assert.Equal(output, expect);

        inputVal0 = new BigFloat(11, 8);
        inputVal1 = new BigFloat(9);
        output = inputVal0 * inputVal1;
        expect = new BigFloat(99, 8);
        Assert.Equal(output, expect);

        inputVal0 = new BigFloat(4, 8); //     1024
        inputVal1 = new BigFloat(16, 10); //    16384
        output = inputVal0 * inputVal1;
        expect = new BigFloat(4, 22);   //  16777216  4 x 2^22  or  1 x 2^24
        Assert.Equal(output, expect);

        inputVal0 = new BigFloat(511, 1); //     1022
        inputVal1 = new BigFloat(1023, 4); //    16368
        output = inputVal0 * inputVal1;
        expect = new BigFloat(522753, 5);   //  16728096  4 x 2^22  or  1 x 2^24
        Assert.Equal(output, expect);

        // Lets test the round up in equals. The expect (11111...111111) should shrink and round up at the same time so both should be 10000...
        inputVal0 = new BigFloat(0b10101010101010101010101010101, 0); //  357913941 (binary string is converted to an Int)
        inputVal1 = new BigFloat(0b11000000000000000000000000000011, 0); // 3221225475 (binary string is converted to an UInt)
        output = inputVal0 * inputVal1;                                  // 1152921504606846975
        expect = new BigFloat("0b0001111111111111111111111111111|11111111111111111111111111111111");
        //                   exact: 111111111111111111111111111111111111111111111111111111111111
        //                          111111111111111111111111111111111111111111111111111111111111
        Assert.Equal(output, expect);  //Todo: FAIL: BigFloat(uint) and BigFloat(int) need updating as the precision is different

        inputVal0 = new BigFloat(512 * BigInteger.Parse("4294967295"), 1, true); // aka. 511.9999<<1 or 1023.99999 
        inputVal1 = new BigFloat(512 * BigInteger.Parse("4294967295"), 1, true); // 1111111111.1111111111111111111111000000000 >> (32-1)    1048575.99999...
                                                                                 // HIDDEN:  #.############################### 

        output = inputVal0 * inputVal1;
        expect = new BigFloat(1024, 10);   //  4835703276206716885401600 1024>>10
        // 11111111111111111111.11111111111000000000000000000000000000000001000000000000000000   (4835703276206716885401600)
        // 11111111111111111111.111111111110000000000000000000################################
        //                   ##.##############################
        //100000000000000000000
        Assert.Equal(output, expect);

        inputVal0 = new BigFloat(11);
        inputVal1 = new BigFloat(9, 8);
        output = inputVal0 * inputVal1;
        expect = new BigFloat(99, 8);
        Assert.Equal(output, expect);

        inputVal0 = new BigFloat(11, -121);
        inputVal1 = new BigFloat(-120, -22);
        output = inputVal0 * inputVal1;     // -708669603840 >> (140+32) = 0.0000....000001010010100000000000000000000000000000000
        expect = new BigFloat(-1320, -143); // 1320 >> 143               = 0.0000....0000010100101000
        //                   both should round to 10 (the input of size)   0.0000....0000010101     
        Assert.Equal(output, expect); // Step 90a 
        Assert.Equal(output.Size, inputVal0.Size);

        inputVal0 = new BigFloat(8941981654981981918UL, 55); //322168841994645319142957991669530624
        inputVal1 = new BigFloat(-15024375452859887L, -22); //3582090247.3592488765716552734375
        //          111110000011000010011001111000001000101010000101011011011011110 (8941981654981981918)
        //        x 110101011000001001011100000001110101101111110111101111 (15024375452859887)
        // exact    134347689677034716410464568421523266 << 33 =   134347689677034716410464568421523266*8589934592  = 1154037866912041818479159667074393539946217472
        //        = 110011101111111011010001111011101001000100010001101101101101010111011100011100011000101010011100101100001111101000010000000000000000000000000000000000  
        //          11001110111111101101000111101110100100010001000110110110110101011101110001110001100100 (62560518121828658697411684)
        //          11001110111111101101000111101110100100010001000110110110110101011101110001110001100100
        //          1100111011111110110100011110111010010001000100011011011011010101110111000111000110001010100111001011000011111010000100000000000000000000000000000000000000000000000000000000000000000
        //          11001110111111101101000111101110100100010001000110110110110101011101110001110001100011
        //
        // output   11001110111111101101000111101110100100010001000110110110110101011101110001110001100010   (33BFB47BA4446DB5771C62 << 96)
        // 
        // expect1: 110011101111111011010001111011101001000100010001101101101101010111011100011100011000101010011100101100001111101000010000000000000000000000000000000000   (1154037866912041818479159667074393539946217472)  PASS
        // expect2: 110011101111111011010001111011101001000100010001101110 (rounded up)     (14566005701624942)  PASS
        // expect3: 1100111011111110110100011110111010010001                                (889038433937)       PASS
        output = inputVal0 * inputVal1;

        // with over accurate expected value
        expect = new BigFloat(BigInteger.Parse("-1154037866912041818479159667074393539946217472"));
        Assert.True(output.EqualsUlp(expect, 1));

        // output   11001110111111101101000111101110100100010001000110110110110101011101110001110001100011
        // expect   11001110111111101101000111101110100100010001000110111000000000000000000000000000000000
        //                                                                ################################  guard
        expect = new BigFloat("-14566005701624942", 96);
        Assert.Equal(output.Size, inputVal1.Size);
        Assert.True(output.EqualsUlp(expect));

        // output     11001110111111101101000111101110100100010001000110110110110101011101110001110001100011    62560518121828658697411683
        // expected   110011101111111011010001111011101001000100000000000000000000000000000000                 889038433937 14566005701624942(DataBits = 3818390998646471524352)
        //                                                    ################################  GuardBits
        expect = new BigFloat("-889038433937", 110); //-1154037866912041818479159667074393539946217472
        Assert.True(output.EqualsUlp(expect));

        // output:    11001110111111101101000111101110100100010001000110110110110101011101110001110001100011    62560518121828658697411683
        // output:    110011101111111011010001111011101001000100010001101101101101010111011101                 3818390998646768719325 (this.DataBits >> (sizeDiff - expDifference))
        // expect:    110011101111111011010001111011101001001                                                  444519216969 << (32 + 1) = 3818390998650766491648
        // expect:    110011101111111011010001111011101001001000000000000000000000000000000000                 3818390998650766491648 (other)  or 1154037866913250071024881716200922954189504512
        //                                                    ################################  GuardBits
        //                                                   %%%%%%%%%%%%%%%%%%%%%%%%%%%%%%%%%  rounding
        expect = new BigFloat("-444519216969", 111); //-1154037866913250071024881716200922954189504512
        Assert.True(output.EqualsUlp(expect));

        inputVal0 = new BigFloat("123457855782.2754278637832");
        inputVal1 = new BigFloat("56784589567864578.05687450567100");
        output = inputVal0 * inputVal1;
        expect = new BigFloat("7010503669525126837652377239.56001231481228902391");
        Assert.True(output.EqualsUlp(expect), $"Add({inputVal0}{inputVal1}) was {output} but expected {expect}");

        inputVal0 = new BigFloat("8941981654981.981918284", 55);
        inputVal1 = new BigFloat("-1502437545285988701043238237856775089653447902277", -22);
        output = inputVal0 * inputVal1;
        Assert.Equal(output.Size, inputVal0.Size);
        // external calculation: 13434768967703471650801766289704559608123152231389557678010624.231532668
        //                       57701893345602090965856718393316345018971514774247574862961329414977941.015625728

        // a little too small
        expect = new BigFloat(BigInteger.Parse("-115403786691204181931719282793182013649615844287826014858001281754705681"), 0);
        // output     1000010111000100100000111100110000010001111010011101110101110111000001000011101011101011101000110001001001    42392656037190875842938869288009
        // expected   10000101110001001000001111001100000100011110100111011101011110010000010010100010000101001100101101011111000110111100100010110010111111011001101000101110111110101100100001111111100001100001111100010000000000100011010001001101011110001000100000000000000000000000000000000                   -_______ >> 32 = -115403786691204181931719282793182013649615844287826014858001281754705681
        //                                                                                      ################################  GuardBits
        Assert.False(output == expect); // Step 97a 

        // a little too small
        expect = new BigFloat("-678282496595054013627833570557952", 127); //-1343476896770347165080199207099879564484138783290.5031390682463057059450092223189508
        // manual calculation100001011100010010000011110011000001000111101001110111010111100100000100100000100001010011001011010111110001101111001000101100101111110110011010001011101111101011001000011111111000011000011111000100000000.00111011010001011011100110010101000001000000000000001100001101...  13434768967703471650801766289704559608123152231389557678010624.231532668
        // output(be4 Round) 1000010111000100100000111100110000010001111010011101110101111001000001001000001000010100110010110101111100111111010011101111111110101110100100011001011110111100110101001101010111110101111111101110000110011111110
        // output            1000010111000100100000111100110000010001111010011101110101111001000001001000001000010100110010110101111101      42392656037190875851739737828733<<163
        // expected          10000101110001001000001111001100000100011110100111011101011110010000010010000000000000000000000000000000000000  678282496595054013627833570557952>>4
        // output(rounded)   10000101110001001000001111001100000100011110100111011101011110010000010010                                              9870309391336253809682 << 163  (includes GuardBits)
        // expected(rounded) 10000101110001001000001111001100000100011110100111011101011110010000010010
        //                                                                                            ################################  GuardBits
        Assert.Equal(output, expect);

        // a little too small
        expect = new BigFloat("-115403786691204181933215860469808858237856417556527488670128956678713105", 0);
        // output           1000010111000100100000111100110000010001111010011101110101111001000001001000001000010100110010110101111101    42392656037190875851739737828733<<163
        // expected         100001011100010010000011110011000001000111101001110111010111100100100100101000100001010011001011010111110001101111001000101100101111110110011010001011101111101011001000011111111000011000011111000100000000001000110100010011010111100010001  (this)(right)  9870309391336253809811  (DataBits: 115403786691204181933215860469808858237856417556527488670128956678713105
        // output(rounded)  10000101110001001000001111001100000100011110100111011101011110010000010010  (other)(left)  9870309391336253809682 << 163  (DataBits: 42392656037190875851739737828733)
        // expected(rounded)10000101110001001000001111001100000100011110100111011101011110010010010011  (this)(right)  9870309391336253809811  (DataBits: 115403786691204181933215860469808858237856417556527488670128956678713105
        //                                                                                      ^       ################################  GuardBits
        Assert.False(output == expect);

        // a little too small
        expect = new BigFloat("-115403786691179073526274313746753515080163586890863079248351100540661521", 0);
        // output           1000010111000100100000111100110000010001111010011101110101111001000001001000001000010100110010110101111101    42392656037190875851739737828733<<163
        // expected         100001011100010010000011110011000001000111001001110111010111100100000100101000100001010011001011010111110001101111001000101100101111110110011010001011101111101011001000011111111000011000011111000100000000001000110100010011010111100010001
        // output(rounded)  10000101110001001000001111001100000100011110100111011101011110010000010010    (other)(left)                       9870309391336253809682 << 163  (DataBits: 42392656037190875851739737828733)
        // expected(rounded)10000101110001001000001111001100000100011100100111011101011110010000010011        DataBits: 115403786691179073524777736070126670491923013622161605436223425616654097
        //                                                                                              ################################  GuardBits
        Assert.False(output == expect);

        // a little too small
        expect = new BigFloat(BigInteger.Parse("-9870309391336253809680"), 163);
        // output     1000010111000100100000111100110000010001111010011101110101110111000001000011101011101011101000110001001001    42392656037190875842938869288009
        // expected   1000010111000100100000111100110000010001111010011101110101111001000001000000000000000000000000000000000000
        //                                                                                      ################################  GuardBits
        Assert.False(output == expect);

        // a little too big                          
        expect = new BigFloat(BigInteger.Parse("-9870309391336253809681"), 163);
        // manual calc 100001011100010010000011110011000001000111101001110111010111100100000100100000100001010011001011010111110001101111001000101100101111110110011010001011101111101011001000011111111000011000011111000100000000.00111011010001011011100110010101000001000000000000001100001101...  13434768967703471650801766289704559608123152231389557678010624.231532668
        // output  n   1000010111000100100000111100110000010001111010011101110101111001000001001000001000010100110010110101111101    42392656037190875851739737828733<<163
        // expected    1000010111000100100000111100110000010001111010011101110101111001000001000100000000000000000000000000000000    9870309391336253809681
        //                                                                                       ################################  GuardBits
        Assert.False(output == expect); // Step 97e 

        // just right  
        expect = new BigFloat(BigInteger.Parse("-9870309391336253809682"), 163);
        // output  n   1000010111000100100000111100110000010001111010011101110101111001000001001000001000010100110010110101111101    42392656037190875851739737828733<<163
        // expected    1000010111000100100000111100110000010001111010011101110101111001000001001000000000000000000000000000000000
        //                                                                                       ################################  GuardBits
        Assert.Equal(output, expect);

        // a little too big
        expect = new BigFloat(BigInteger.Parse("-9870309391336253809683"), 163);
        // output  n   1000010111000100100000111100110000010001111010011101110101111001000001001000001000010100110010110101111101    42392656037190875851739737828733<<163
        // expected    1000010111000100100000111100110000010001111010011101110101111001000001001100000000000000000000000000000000
        //                                                                                       ################################  GuardBits
        Assert.False(output == expect);

        (double growthSpeed_i, double growthSpeed_j, int MAX_INT) = TestTargetInMillseconds switch
        {
            >= 30900 => (1.1, 1.3, 1024),
            >= 6700 => (1.3, 1.7, 1024),
            >= 4500 => (1.3, 2.3, 1024),
            >= 1500 => (2.3, 3.3, 1024),
            >= 1100 => (3.3, 4.3, 1024),
            >= 900 => (4.3, 5.3, 764),
            >= 615 => (14.3, 15.3, 512),
            >= 285 => (90.3, 135.3, 512),
            >= 174 => (1090.3, 1935.3, 256),
            >= 165 => (2090.3, 2935.3, 256),
            >= 73 => (100000090.3, 200000935.3, 256),
            >= 53 => (100000000090.3, 200000000935.3, 128),
            _ => (12345678901234567, 234567890123456, 64), //33  
        };


        for (int i = 0; i < MAX_INT; i++)
        {
            for (int j = i; j < MAX_INT * 2; j++)
            {
                BigFloat input0 = (BigFloat)i;
                BigFloat input1 = (BigFloat)j;
                BigFloat res = input0 * input1;
                int exp = i * j;
                Assert.Equal(res, exp); // LoopA {i}-{j}: Multiply ({input0} * {input1}) was {res} but expected {exp}
            }
        }

        for (double j = 0.0001; j < 1E154; j *= growthSpeed_j)
        {
            BigFloat input1 = (BigFloat)j;
            for (int i = -MAX_INT; i < MAX_INT; i++)
            {
                BigFloat input0 = (BigFloat)i;
                BigFloat res = input0 * input1;
                BigFloat exp = (BigFloat)(i * j);
                Assert.True(res.EqualsUlp(exp, -12), $"LoopA {i}-{j}: Multiply ({input0} * {input1}) was {res} but expected {exp}");
            }

            for (double ii = 0.0001; ii < 1E154; ii *= growthSpeed_i)
            {
                BigFloat input0 = (BigFloat)ii;
                BigFloat res = input0 * input1;
                BigFloat exp = (BigFloat)(ii * j);
                Assert.True(res.EqualsUlp(exp, 50, true), $"LoopA {ii}-{j}: Multiply ({input0} * {input1}) was {res} but expected {exp}");
            }

            for (double ii = -0.0001; ii > -1E154; ii *= growthSpeed_i)
            {
                BigFloat input0 = (BigFloat)ii;
                BigFloat res = input0 * input1;
                BigFloat exp = (BigFloat)(ii * j);
                Assert.True(res.EqualsUlp(exp, 50, true), $"LoopA {ii}-{j}: Multiply ({input0} * {input1}) was {res} but expected {exp}");
            }
        }
    }

    [Fact]
    public void Verify_Math_Divide()
    {
        string inputVal0, inputVal1, expectAns;

        inputVal0 = "1.000";                //  1.0005                  0.9995
        inputVal1 = "1.000";                //  0.9995                  1.0005
        expectAns = "1.000";                //  1.00100                 0.99900             so, 1.000  (last digit within +/- 3 range)
        Verify_Math_Divide_Helper(inputVal0, inputVal1, expectAns); // getting 1.000 but can be 1.00

        inputVal0 = "11.000";               //    11.0004999            10.9995000
        inputVal1 = "3.000";                //  / 2.99950000          / 3.00049999
        expectAns = "3.667";                //  = 3.66744457          = 3.66588903           so, 3.667 (last digit within +/- 3 range)
        Verify_Math_Divide_Helper(inputVal0, inputVal1, expectAns);

        inputVal0 = "3.000";                //    3.00049999999         2.9995
        inputVal1 = "11.0000000000";        //  / 10.99999999995        11.000000000049999
        expectAns = "0.2727";               //  = 0.27277272727       = 0.272681818180578   avg is 0.272727,   so, 0.2727 0.27273 
        Verify_Math_Divide_Helper(inputVal0, inputVal1, expectAns);

        inputVal0 = "5.000000000000";       //   5.0000000000005        4.9999999999995
        inputVal1 = "10.000";               // / 9.9995               / 10.0005
        expectAns = "0.5000";               // = 0.50002500125        = 0.499975001249      so, 0.50000
        Verify_Math_Divide_Helper(inputVal0, inputVal1, expectAns);

        inputVal0 = "3.141592653589793238462643";   //   3.141 592 653 589 7932384626435   3.141 592 653 589 7932384626425
        inputVal1 = "2.000000000000";               // / 1.999 999 999 999 5               2.000 000 000 000 5
        expectAns = "1.5707963267949";              // = 1.570 796 326 795 289           = 1.570 796 326 794 503          so, 1.570 796 326 794 9
        Verify_Math_Divide_Helper(inputVal0, inputVal1, expectAns);

        inputVal0 = "1.0001";                  //  1.00015         1.00005
        inputVal1 = "1.000";                   //  0.9995          1.0005
        expectAns = "1.000";                   //  1.0006503       0.9995502   so, 1.000 
        Verify_Math_Divide_Helper(inputVal0, inputVal1, expectAns);  // getting 1.000 but can be 1.00

        inputVal0 = "1.0000";                //  0.99995          1.00005
        inputVal1 = "1.0001";                //  1.00015          1.00005
        expectAns = "0.9999";                //  0.9998000        1.0000000  so, 0.9999
        Verify_Math_Divide_Helper(inputVal0, inputVal1, expectAns);  // getting 1.000 but can be 1.00
    }

    private static void Verify_Math_Divide_Helper(string inputVal0, string inputVal1, string expectedAnswer)
    {
        BigFloat inputVal0BF = BigFloat.Parse(inputVal0);
        BigFloat inputVal1BF = BigFloat.Parse(inputVal1);
        BigFloat output = inputVal0BF / inputVal1BF;

        //Console.WriteLine($"{inputVal0BF})[{inputVal0BF.Size}] / ({inputVal1BF})[{inputVal1BF.Size}]\r\n  was {output.ToString()} [{output.Size}]\r\n  expected:{expectedAnswer} \r\n  moreExact:  {decimal.Parse(inputVal0) / decimal.Parse(inputVal1)}");
        Assert.Equal(expectedAnswer, output.ToString());
    }

    [Theory]
    [InlineData("2222222222", 8, 132)]
    [InlineData("-2222222222", 8, -132)]
    [InlineData("-1024", 8, -128)]
    [InlineData("-1022", 8, -256)]
    [InlineData("1022", 8, 256)]
    [InlineData("-1023", 8, -256)]
    [InlineData("1023", 8, 256)]
    [InlineData("1024", 8, 128)]
    public void BigIntegerTools_TruncateToAndRound_ShouldReturnExpectedValue(string input, int precision, int expected)
    {
        // Arrange
        BigInteger inputInt = BigInteger.Parse(input);

        // Act
        BigInteger result = BigIntegerTools.TruncateToAndRound(inputInt, precision);

        // Assert
        Assert.Equal(expected, result);
    }

    [Theory]
    [InlineData("2222222222", 8, 132)]
    [InlineData("-2222222222", 8, -132)]
    [InlineData("-1024", 8, -128)]
    [InlineData("1024", 8, 128)]
    [InlineData("1022", 9, 511)]
    [InlineData("1023", 9, 512)]
    [InlineData("1022", 10, 1022)]
    [InlineData("1023", 10, 1023)]
    [InlineData("1024", 10, 512)]
    [InlineData("1025", 10, 513)]
    public void BigFloat_SetPrecisionWithRound_ShouldReturnExpectedRoundedMantissa(string input, int precision, int expected)
    {
        // Arrange
        BigFloat inputVal = new(input, 0);

        // Act
        BigFloat result = BigFloat.SetPrecisionWithRound(inputVal, precision);

        // Assert
        Assert.Equal(expected, result.RoundedMantissa);
    }

    [Theory]
    [InlineData("2.00000000000", "1.4142135623730950488016887242097")]
    [InlineData("200000000000", "447213.59549995793928183473374626")]
    [InlineData("0.0215841551", "0.14691546923316142068618979769788")]
    [InlineData("0.000000001", "0.000031622776601683793319988935444327")]
    [InlineData("98765432109876543210987654321098765432109876543210987654321098765432109876543210", "9938079900558082311789231964937550558064.64944382685442702212868466033571678970487057062388")]
    [InlineData("0.98765432109876543210987654321098765432109876543210987654321098765432109876543210", "0.993807990055808231178923196493755055806464944382685442702212868466033571678970487057062388")]
    public void BigFloat_Sqrt_ShouldReturnExpectedValue(string inputString, string expectedString)
    {
        // Arrange
        BigFloat inputVal = new(inputString, 0);
        BigFloat expected = new(expectedString);

        // Act
        BigFloat output = BigFloat.Sqrt(inputVal);

        // Assert with detailed output
        Verify_TruncateAndRoundHelper(inputVal, output, expected);
    }

    private static void Verify_TruncateAndRoundHelper(BigFloat inputVal, BigFloat output, BigFloat preciseAnswer)
    {
        // Calculate expected output with proper precision
        int expectedOutputSize = inputVal.Size;
        BigFloat expectedBF = BigFloat.SetPrecisionWithRound(preciseAnswer, expectedOutputSize);

        // Check if the result matches expected
        bool isMatch = output.ToString() == expectedBF.ToString();

        // Generate detailed output message
        string resultMessage = $"{(isMatch ? "YES!" : "NO! ")}  Sqrt({inputVal})[{inputVal.Size}]" +
            $"\r\n  was      {output.ToString() + " [" + output.Size + "]"}" +
            $"\r\n  expected {expectedBF.ToString() + " [" + expectedBF.Size + "]"} [{expectedOutputSize}]";

        // Assert with detailed message on failure
        Assert.True(isMatch, $"BigFloat.Sqrt() did not return expected result:\n{resultMessage}");
    }

    [Fact]
    public void Verify_TryParseBinary()
    {
        // Test 'TryParseBinary' functionality
        string input0 = "10100010010111";
        Assert.True(BigIntegerTools.TryParseBinary(input0, out BigInteger resVal));
        BigInteger expVal = 10391;
        Assert.Equal(expVal, resVal); // Fixed: was comparing resVal to expVal incorrectly
    }

    [Theory]
    [InlineData("10100010010111", "1010001001100", 1)]     // Basic right shift with round
    [InlineData("-10100010010111", "-1010001001100", 1)]   // Negative basic right shift with round
    [InlineData("10100010010110", "1010001001011", 1)]     // Right shift with round (no carry)
    [InlineData("-10100010010110", "-1010001001011", 1)]   // Negative right shift with round (no carry)
    [InlineData("10100010010110", "101000100110", 2)]      // Right shift by 2 positions
    [InlineData("-10100010010110", "-101000100110", 2)]    // Negative right shift by 2 positions
    [InlineData("101000100101011", "1010001001011", 2)]    // Right shift by 2 with specific rounding behavior
    [InlineData("-101000100101011", "-1010001001011", 2)]  // Negative right shift by 2 with rounding
    [InlineData("101000100101101", "1010001001011", 2)]    // Right shift by 2, different rounding case
    [InlineData("-101000100101101", "-1010001001011", 2)]  // Negative version of above
    [InlineData("11111111111111", "10000000000000", 1)]    // Overflow case: all 1s -> rounded overflow
    [InlineData("-11111111111111", "-10000000000000", 1)]  // Negative overflow case
    public void Verify_RoundingRightShift_Basic(string input, string expected, int shiftAmount)
    {
        Assert.True(BigIntegerTools.TryParseBinary(input, out BigInteger inputVal));
        Assert.True(BigIntegerTools.TryParseBinary(expected, out BigInteger expectedVal));

        BigInteger result = BigIntegerTools.RoundingRightShift(inputVal, shiftAmount);
        Assert.Equal(expectedVal, result);
    }

    [Theory]
    [InlineData("11111111111111", "10000000000000", 1, 14, 14)]    // Overflow with size tracking
    [InlineData("-11111111111111", "-10000000000000", 1, 14, 14)]  // Negative overflow with size tracking
    [InlineData("11111111111110", "1111111111111", 1, 14, 13)]     // No overflow, size reduces
    public void Verify_RoundingRightShift_WithSizeTracking(string input, string expected, int shiftAmount, int inputSize, int expectedSize)
    {
        Assert.True(BigIntegerTools.TryParseBinary(input, out BigInteger inputVal));
        Assert.True(BigIntegerTools.TryParseBinary(expected, out BigInteger expectedVal));

        int size = inputSize;
        BigInteger result = BigIntegerTools.RoundingRightShift(inputVal, shiftAmount, ref size);

        Assert.Equal(expectedVal, result);
        Assert.Equal(expectedSize, size);
    }

    [Theory]
    [InlineData("11111111111111", "1000000000000", 1, true)]       // Overflow case with carry
    [InlineData("-11111111111111", "-1000000000000", 1, true)]     // Negative overflow with carry  
    [InlineData("11111111111110", "1111111111111", 1, false)]      // No overflow, no carry
    [InlineData("-11111111111111", "-100000000000", 2, true)]      // Multi-bit shift with carry
    [InlineData("-11011111111111", "-111000000000", 2, false)]     // Multi-bit shift without carry
    public void Verify_RoundingRightShiftWithCarry(string input, string expected, int shiftAmount, bool expectedCarry)
    {
        Assert.True(BigIntegerTools.TryParseBinary(input, out BigInteger inputVal));
        Assert.True(BigIntegerTools.TryParseBinary(expected, out BigInteger expectedVal));

        (BigInteger result, bool carry) = BigIntegerTools.RoundingRightShiftWithCarry(inputVal, shiftAmount);

        Assert.Equal(expectedCarry, carry);
        Assert.Equal(expectedVal, result);
    }

    [Fact]
    public void SetPrecision()
    {
        BigFloat inputVal, res;
        string output, expect;
        inputVal = new BigFloat("0.9876543210987654321098765432109876");
        string exact = "0.11111100110101101110100111100000110111110100110111000011010010...";

        for (int i = 1; i < 20; i++)
        {
            res = BigFloat.SetPrecision(inputVal, i);
            output = res.ToString("B");
            int temp = Convert.ToInt32(exact[2..(i + 2)], 2);
            expect = "0." + Convert.ToString(temp, 2);
            Assert.Equal(output, expect);
        }
    }

    [Fact]
    public void ExtendPrecision()
    {

        //BigFloat SetPrecision(BigFloat x, int newSize, bool useRounding = false)
        //BigFloat ExtendPrecision(BigFloat x, int bitsToAdd)
    }

    [Fact]
    public void Verify_FloatAndDoubleExceptions()  // last for debugging
    {
#if !DEBUG
        Assert.Throws<OverflowException>(() => new BigFloat(float.PositiveInfinity));
        Assert.Throws<OverflowException>(() => new BigFloat(float.NegativeInfinity));
        Assert.Throws<OverflowException>(() => new BigFloat(double.PositiveInfinity));
        Assert.Throws<OverflowException>(() => new BigFloat(double.NegativeInfinity));
        Assert.Throws<OverflowException>(() => new BigFloat(float.NaN));
        Assert.Throws<OverflowException>(() => new BigFloat(double.NaN));
#endif
    }

    /// <summary>
    /// Takes an inputParam and inputFunc and then checks if the results matches the expectedOutput.
    /// </summary>
    /// <param name="inputParam">The input value to apply to the inputFunc.</param>
    /// <param name="inputFunc">The function that is being tested.</param>
    /// <param name="expectedOutput">What the output of inputFunc(inputParam) should be like.</param>
    /// <param name="msg">If they don't match, output this message. Use {0}= input, {1}=results of inputFunc(inputParam) {2}=the value it should be.
    /// Example: "The input value of {0} with the given function resulted in {1}, however the value of {2} was expected."</param>
    [DebuggerHidden]
    private static void IsNotEqual(string inputParam, Func<string, object> inputFunc, string expectedOutput, string msg = "")
    {
        string a = inputFunc(inputParam).ToString() ?? "";
        if (!a.Equals(expectedOutput))
        {
            if (string.IsNullOrEmpty(msg))
            {
                msg = "The input value [{0}] with the given function resulted in [{1}], however [{2}] was expected.";
            }

            Console.WriteLine(msg, inputParam, a, expectedOutput);

            if (Debugger.IsAttached)
            {
                Debugger.Break();
            }
        }
    }


    //////////////////////////////////////////////////////////////////////////////////////////////////////

    /// <summary>
    /// Tests for BigFloat trigonometric function implementations.
    /// Verifies accuracy against known mathematical constants and standard library functions.
    /// </summary>
    public class BigFloatTrigonometricTests(ITestOutputHelper output)
    {
        private readonly ITestOutputHelper _output = output;

        // High-precision constants for testing
        private static readonly BigFloat Pi = BigFloat.Constants.GetConstant(BigFloat.Catalog.Pi, precisionInBits: 200);
        private static readonly BigFloat HalfPi = Pi / 2;
        private static readonly BigFloat QuarterPi = Pi / 4;

        // Test precision constants
        private const int StandardPrecision = 100;
        private const int HighPrecision = 200;
        private const double DoublePrecisionTolerance = 1e-15;
        private const double TaylorApproximationTolerance = 1e-17;

        #region Exact Mathematical Values Tests

        [Fact]
        public void Sin_Should_ReturnZero_When_InputIsZero()
        {
            var expected = BigFloat.ZeroWithAccuracy(StandardPrecision);
            var result = BigFloat.Sin(0);
            Assert.Equal(expected, result);
        }

        [Fact]
        public void Cos_Should_ReturnOne_When_InputIsZero()
        {
            var input = BigFloat.ZeroWithAccuracy(StandardPrecision);
            var expected = BigFloat.OneWithAccuracy(StandardPrecision);
            var result = BigFloat.Cos(input);
            Assert.Equal(expected, result);
        }

        [Fact]
        public void Sin_Should_ReturnOne_When_InputIsHalfPi()
        {
            var input = HalfPi;
            var expected = BigFloat.OneWithAccuracy(StandardPrecision);
            var result = BigFloat.Sin(input);
            Assert.Equal(expected, result);
        }

        [Fact]
        public void Cos_Should_ReturnMinusOne_When_InputIsPi()
        {
            var input = Pi;
            var expected = -BigFloat.OneWithAccuracy(StandardPrecision);
            var result = BigFloat.Cos(input);
            Assert.Equal(expected, result);
        }

        [Fact]
        public void Sin_Should_ReturnZero_When_InputIsPi()
        {
            var input = Pi;
            var expected = BigFloat.ZeroWithAccuracy(HighPrecision);
            var result = BigFloat.Sin(input);
            Assert.True(result.EqualsUlp(expected));
        }

        [Fact]
        public void Tan_Should_ReturnZero_When_InputIsZero()
        {
            var input = BigFloat.ZeroWithAccuracy(StandardPrecision);
            var expected = BigFloat.ZeroWithAccuracy(StandardPrecision);
            var result = BigFloat.Tan(input);
            Assert.Equal(expected, result);
        }

        [Fact]
        public void Tan_Should_ReturnOne_When_InputIsQuarterPi()
        {
            var input = QuarterPi;
            var expected = BigFloat.OneWithAccuracy(StandardPrecision);
            var result = BigFloat.Tan(input);
            Assert.True(expected.EqualsUlp(result, 1, true));
        }

        #endregion

        #region Standard Library Compatibility Tests

        [Theory]
        [InlineData(0.5)]
        [InlineData(0.3)]
        [InlineData(0.7)]
        [InlineData(1.0)]
        public void Sin_Should_MatchStandardLibrary_When_InputIsWithinRange(double input)
        {
            var bigFloatInput = (BigFloat)input;
            var expectedFromStdLib = Math.Sin(input);

            var bigFloatResult = BigFloat.Sin(bigFloatInput);
            var actualDouble = (double)bigFloatResult;

            Assert.Equal(expectedFromStdLib, actualDouble, DoublePrecisionTolerance);
        }

        [Fact]
        public void Cos_Should_MatchHighPrecisionValue_When_InputIs0Point3()
        {
            const string inputStr = "0.30000000000000000000000000000000000000000000000000000000";
            const string expectedStr = "0.95533648912560601964231022756804989824421408263203767451761361222758159119178287117193528426930399766502502337829176922206077713583632366729045871758981790339061840133145752476700911253193689140325629";

            var input = BigFloat.Parse(inputStr);
            var expected = BigFloat.Parse(expectedStr);

            var result = BigFloat.Cos(input);

            Assert.Equal(0, expected.CompareUlp(result, 1, true));

            // Also verify double precision compatibility
            var actualDouble = (double)BigFloat.Cos((BigFloat)0.3);
            Assert.Equal(Math.Cos(0.3), actualDouble, DoublePrecisionTolerance);

            _output.WriteLine($"High precision result: {result.ToString(true)}");
        }

        [Theory]
        [InlineData(0.7)]
        public void Tan_Should_MatchStandardLibrary_When_InputIsWithinRange(double input)
        {
            var bigFloatInput = (BigFloat)input;
            var expectedFromStdLib = Math.Tan(input);

            var bigFloatResult = BigFloat.Tan(bigFloatInput);
            var actualDouble = (double)bigFloatResult;

            Assert.Equal(expectedFromStdLib, actualDouble, DoublePrecisionTolerance);
        }

        #endregion

        #region Taylor Series Approximation Tests

        [Theory]
        [InlineData(0.1, "Small angle approximation")]
        [InlineData(1.0, "Larger angle approximation")]
        public void SinAprox_Should_BeWithinTolerance_When_ComparedToExactSin(double inputValue, string testCase)
        {
            var input = (BigFloat)inputValue;

            var exactResult = BigFloat.Sin(input);
            var approximateResult = BigFloat.SinAprox(input);
            var error = Math.Abs((double)(exactResult - approximateResult));

            Assert.True(error < TaylorApproximationTolerance,
                $"{testCase}: Error {error:E} exceeds tolerance {TaylorApproximationTolerance:E}");

            _output.WriteLine($"{testCase} - Input: {inputValue}, Error: {error:E}");
        }

        #endregion
    }

    /// <summary>
    /// Tests for BigInteger binary string conversion utilities.
    /// Validates different output formats and width specifications.
    /// </summary>
    public class BigIntegerBinaryStringTests(ITestOutputHelper output)
    {
        private readonly ITestOutputHelper _output = output;

        #region Two's Complement Format Tests

        [Theory]
        [InlineData("256", "0000000100000000", 12, "Standard width test")]
        [InlineData("127", "01111111", 8, "Positive boundary value")]
        [InlineData("-127", "10000001", 8, "Negative boundary value")]
        [InlineData("-63", "1111111111000001", 16, "Negative with minimum width")]
        public void ToBinaryString_Should_ProduceTwosComplement_When_FormatSpecified(
            string inputValue, string expectedResult, int minWidth, string testDescription)
        {
            // Arrange
            var input = BigInteger.Parse(inputValue);

            // Act
            var result = BigIntegerTools.ToBinaryString(input, BinaryStringFormat.TwosComplement, minWidth: minWidth);

            // Assert
            Assert.Equal(expectedResult, result);
            _output.WriteLine($"{testDescription}: {inputValue} -> {result}");
        }

        #endregion

        #region Standard Format Tests

        [Theory]
        [InlineData("256", "100000000", "Large positive value")]
        [InlineData("127", "1111111", "Boundary positive value")]
        [InlineData("-127", "-1111111", "Boundary negative value")]
        [InlineData("-63", "-0000000000111111", "Negative with padding", 16)]
        public void ToBinaryString_Should_ProduceStandardFormat_When_FormatSpecified(
            string inputValue, string expectedResult, string testDescription, int minWidth = 0)
        {
            // Arrange
            var input = BigInteger.Parse(inputValue);

            // Act
            var result = minWidth > 0
                ? BigIntegerTools.ToBinaryString(input, BinaryStringFormat.Standard, minWidth: minWidth)
                : BigIntegerTools.ToBinaryString(input, BinaryStringFormat.Standard);

            // Assert
            Assert.Equal(expectedResult, result);
            _output.WriteLine($"{testDescription}: {inputValue} -> {result}");
        }

        #endregion

        #region Shades Format Tests

        [Theory]
        [InlineData("256", "···█········", 12, "Large value with padding")]
        [InlineData("256", "█········", 0, "Large value without padding")]
        [InlineData("127", "███████", 0, "Multiple ones pattern")]
        [InlineData("-127", "-███████", 0, "Negative multiple ones")]
        [InlineData("-63", "-██████", 0, "Negative pattern")]
        public void ToBinaryString_Should_ProduceShadesFormat_When_FormatSpecified(
            string inputValue, string expectedResult, int minWidth, string testDescription)
        {
            // Arrange
            var input = BigInteger.Parse(inputValue);

            // Act
            var result = minWidth > 0
                ? BigIntegerTools.ToBinaryString(input, BinaryStringFormat.Shades, minWidth: minWidth)
                : BigIntegerTools.ToBinaryString(input, BinaryStringFormat.Shades);

            // Assert
            Assert.Equal(expectedResult, result);
            _output.WriteLine($"{testDescription}: {inputValue} -> {result}");
        }

        #endregion

        #region Edge Cases and Validation Tests

        [Fact]
        public void ToBinaryString_Should_HandleZero_When_InputIsZero()
        {
            // Arrange
            var input = BigInteger.Zero;

            // Act & Assert
            Assert.Equal("0", BigIntegerTools.ToBinaryString(input, BinaryStringFormat.Standard));
            Assert.Equal("00000000", BigIntegerTools.ToBinaryString(input, BinaryStringFormat.TwosComplement));
            Assert.Equal("·", BigIntegerTools.ToBinaryString(input, BinaryStringFormat.Shades));
        }

        [Fact]
        public void ToBinaryString_Should_HandleLargeNumbers_When_InputExceedsIntRange()
        {
            // Arrange
            var largeNumber = BigInteger.Parse("123456789012345678901234567890");

            // Act
            var result = BigIntegerTools.ToBinaryString(largeNumber, BinaryStringFormat.Standard);

            // Assert
            Assert.NotNull(result);
            Assert.NotEmpty(result);
            Assert.DoesNotContain(" ", result); // Should not contain spaces
            _output.WriteLine($"Large number binary representation length: {result.Length}");
        }

        #endregion
    }


    [Fact]
    public void TryParseBinary_WithValidInput_ShouldReturnExpectedValue()
    {
        // Arrange
        string binaryInput = "10100010010111";
        BigInteger expectedValue = 10391;

        // Act
        bool success = BigIntegerTools.TryParseBinary(binaryInput, out BigInteger result);

        // Assert
        Assert.True(success);
        Assert.Equal(expectedValue, result);
    }

    [Theory]
    [InlineData("0", "0", 1)]
    [InlineData("1", "1", 1)]  // Rounds up then removes the bit (always stays 1)
    [InlineData("10", "1", 1)]  // Simple right shift (of Abs value)
    [InlineData("11", "10", 1)]  // Rounds up to 100, then right shift
    [InlineData("100", "10", 1)]  // Simple right shift (of Abs value)
    [InlineData("-0", "0", 1)]
    [InlineData("-1", "-1", 1)]  // Rounds down to -10 then removes the bit (of Abs value)
    [InlineData("-10", "-1", 1)]  // Simple right shift (of Abs value)
    [InlineData("-11", "-10", 1)]  // Rounds down to -100, then right shift (of Abs value)
    [InlineData("-100", "-10", 1)]  // Simple right shift (of Abs value)
    [InlineData("0", "0", 2)]
    [InlineData("1", "0", 2)]  // Rounds up to 10, then rights shift by 2, so zero
    [InlineData("10", "1", 2)]
    [InlineData("11", "1", 2)]  // Rounds up to 100, then right shift by 2, so 1
    [InlineData("100", "1", 2)]  // Simple right shift of 2 (of Abs value)
    [InlineData("-0", "-0", 2)]
    [InlineData("-1", "-0", 2)]  // Rounds down to -10, then rights shift by 2, so zero
    [InlineData("-10", "-1", 2)]
    [InlineData("-11", "-1", 2)]  // Rounds down to -100, then right shift by 2, so -1
    [InlineData("-100", "-1", 2)]  // Simple right shift of 2 (of Abs value)
    [InlineData("10100010010111", "1010001001100", 1)]  // Round up due to LSB = 1
    [InlineData("-10100010010111", "-1010001001100", 1)] // LSB = 1, Negative with round to next larger negative number
    [InlineData("10100010010110", "1010001001011", 1)]   // LSB = 0, Simple Right shift of 1
    [InlineData("-10100010010110", "-1010001001011", 1)] // LSB = 0, Negative Simple Right shift (of Abs value)
    public void RightShiftWithRound_Basic_ShouldRoundCorrectly(string inputBinary, string expectedBinary, int shiftAmount)
    {
        // Arrange
        Assert.True(BigIntegerTools.TryParseBinary(inputBinary, out BigInteger input));
        Assert.True(BigIntegerTools.TryParseBinary(expectedBinary, out BigInteger expected));

        // Act
        BigInteger result = BigIntegerTools.RoundingRightShift(input, shiftAmount);

        // Assert
        Assert.Equal(expected, result);
    }

    [Theory]
    [InlineData("10100010010110", "101000100110", 2)]     // Standard shift by 2
    [InlineData("-10100010010110", "-101000100110", 2)]   // Negative shift by 2
    [InlineData("101000100101011", "1010001001011", 2)]   // Round up with shift by 2
    [InlineData("-101000100101011", "-1010001001011", 2)] // Negative round up
    [InlineData("101000100101101", "1010001001011", 2)]   // Round up (different pattern)
    [InlineData("-101000100101101", "-1010001001011", 2)] // Negative round up
    public void RightShiftWithRound_MultiBitShift_ShouldRoundCorrectly(string inputBinary, string expectedBinary, int shiftAmount)
    {
        // Arrange
        Assert.True(BigIntegerTools.TryParseBinary(inputBinary, out BigInteger input));
        Assert.True(BigIntegerTools.TryParseBinary(expectedBinary, out BigInteger expected));

        // Act
        BigInteger result = BigIntegerTools.RoundingRightShift(input, shiftAmount);

        // Assert
        Assert.Equal(expected, result);
    }

    [Theory]
    [InlineData("11111111111111", "10000000000000", 1)]   // Overflow case (max value)
    [InlineData("-11111111111111", "-10000000000000", 1)] // Negative overflow case
    public void RightShiftWithRound_WithOverflow_ShouldHandleCorrectly(string inputBinary, string expectedBinary, int shiftAmount)
    {
        // Arrange
        Assert.True(BigIntegerTools.TryParseBinary(inputBinary, out BigInteger input));
        Assert.True(BigIntegerTools.TryParseBinary(expectedBinary, out BigInteger expected));

        // Act
        BigInteger result = BigIntegerTools.RoundingRightShift(input, shiftAmount);

        // Assert
        Assert.Equal(expected, result);
    }

    [Theory]
    [InlineData("11111111111111", "10000000000000", 1, 14)]   // With size reference (overflow)
    [InlineData("-11111111111111", "-10000000000000", 1, 14)] // Negative with size reference
    [InlineData("11111111111110", "1111111111111", 1, 13)]    // No overflow case
    public void RightShiftWithRound_WithSizeReference_ShouldUpdateSizeCorrectly(
        string inputBinary, string expectedBinary, int shiftAmount, int expectedSize)
    {
        // Arrange
        Assert.True(BigIntegerTools.TryParseBinary(inputBinary, out BigInteger input));
        Assert.True(BigIntegerTools.TryParseBinary(expectedBinary, out BigInteger expected));
        int size = (int)input.GetBitLength();

        // Act
        BigInteger result = BigIntegerTools.RoundingRightShift(input, shiftAmount, ref size);

        // Assert
        Assert.Equal(expected, result);
        Assert.Equal(expectedSize, size);
    }

    [Theory]
    [InlineData("11111111111111", "1000000000000", 1, true)]    // With carry flag (overflow)
    [InlineData("-11111111111111", "-1000000000000", 1, true)]  // Negative with carry flag
    [InlineData("11111111111110", "1111111111111", 1, false)]   // No overflow, no carry
    public void RightShiftWithRoundAndCarry_ShouldReturnCorrectCarryFlag(
        string inputBinary, string expectedBinary, int shiftAmount, bool expectedCarry)
    {
        // Arrange
        Assert.True(BigIntegerTools.TryParseBinary(inputBinary, out BigInteger input));
        Assert.True(BigIntegerTools.TryParseBinary(expectedBinary, out BigInteger expected));

        // Act
        (BigInteger result, bool carry) = BigIntegerTools.RoundingRightShiftWithCarry(input, shiftAmount);

        // Assert
        Assert.Equal(expected, result);
        Assert.Equal(expectedCarry, carry);
    }

    [Theory]
    [InlineData("-11111111111111", "-100000000000", 2, true)]    // 2-bit shift with carry
    [InlineData("-11011111111111", "-111000000000", 2, false)]   // 2-bit shift without carry
    public void RightShiftWithRoundAndCarry_MultiBitShift_ShouldHandleCarryCorrectly(
        string inputBinary, string expectedBinary, int shiftAmount, bool expectedCarry)
    {
        // Arrange
        Assert.True(BigIntegerTools.TryParseBinary(inputBinary, out BigInteger input));
        Assert.True(BigIntegerTools.TryParseBinary(expectedBinary, out BigInteger expected));

        // Act
        (BigInteger result, bool carry) = BigIntegerTools.RoundingRightShiftWithCarry(input, shiftAmount);

        // Assert
        Assert.Equal(expected, result);
        Assert.Equal(expectedCarry, carry);
    }

    [Fact]
    public void Verify_ABS()
    {
        Assert.Equal(new BigFloat(5), BigFloat.Abs(new BigFloat(-5)));
        Assert.Equal(new BigFloat(5), BigFloat.Abs(new BigFloat(5)));
        Assert.Equal(BigFloat.ZeroWithAccuracy(0), BigFloat.Abs(BigFloat.ZeroWithAccuracy(0)));
    }

    [Theory]
    [InlineData("0", -10, false, "0.0000000000")]
    [InlineData("0", 0, false, "0")]
    [InlineData("0", 10, false, "0")]
    [InlineData("0", -10, true, "0.000000000000000000000000000000000000000000")]
    [InlineData("0", 0, true, "0.00000000000000000000000000000000")]
    [InlineData("0", 10, true, "0.0000000000000000000000")]
    [InlineData("0", 31, true, "0.0")]
    [InlineData("0", 32, true, "0")]
    [InlineData("0", 33, true, "0")]
    [InlineData("1111", -4, false, "0.0000")]
    [InlineData("1111", 0, false, "0")]
    [InlineData("1111", 4, false, "0")]
    [InlineData("-1111", -4, false, "0.0000")]
    [InlineData("-1111", 0, false, "0")]
    [InlineData("-1111", 4, false, "0")]
    [InlineData("111111111111111111111111", 0, false, "0")]
    [InlineData("111111111111111111111111", -8, false, "0.00000000")]
    [InlineData("1111111111111111111111111111111", 0, false, "0")]
    [InlineData("11111111111111111111111111111111", 1, false, "0")]
    [InlineData("11111111111111111111111111111111", 2, false, "0")]
    [InlineData("11111111111111111111111111111111", 0, false, "0")]
    [InlineData("11111111111111111111111111111111", -1, false, "0.0")]
    [InlineData("111111111111", 32, true, "111111111111")]
    [InlineData("111111111111", 0, true, "0.00000000000000000000111111111111")]
    [InlineData("111111111111111111111111111111111", 0, false, "1")]
    [InlineData("1111", 32, true, "1111")]
    [InlineData("1111", 33, true, "11110")]
    [InlineData("1111", 34, true, "111100")]
    [InlineData("1111", 36, true, "11110000")]
    [InlineData("1111111", 36, true, "11111110000")]
    [InlineData("1111", 31, true, "111.1")]
    [InlineData("1111", 28, true, "0.1111")]
    [InlineData("-1111", 32, true, "-1111")]
    [InlineData("-1111", 33, true, "-11110")]
    [InlineData("-1111", 36, true, "-11110000")]
    [InlineData("-1111", 31, true, "-111.1")]
    [InlineData("-1111", 28, true, "-0.1111")]
    [InlineData("111111111111111111111111111111111", 1, false, "11")]
    [InlineData("111111111111111111111111111111111", 2, false, "111")]
    [InlineData("111111111111111111111111111111111", -1, false, "0.1")]
    [InlineData("111111111111111111111111111111111", -2, false, "0.01")]
    [InlineData("11111111111111111111111111111111", 32, true, "11111111111111111111111111111111")]
    [InlineData("11111111111111111111111111111111", 33, true, "111111111111111111111111111111110")]
    [InlineData("11111111111111111111111111111111", 31, true, "1111111111111111111111111111111.1")]
    [InlineData("111111111111111111111111111111111111", 0, false, "1111")]
    [InlineData("111111111111111111111111111111111111", 1, false, "11111")]
    [InlineData("111111111111111111111111111111111111", -1, false, "111.1")]
    [InlineData("111111111111111111111111111111111111", 32, true, "111111111111111111111111111111111111")]
    [InlineData("111111111111111111111111111111111111", 33, true, "1111111111111111111111111111111111110")]
    [InlineData("111111111111111111111111111111111111", 31, true, "11111111111111111111111111111111111.1")]
    [InlineData("111111111111111111111111111111111111", 0, true, "1111.11111111111111111111111111111111")]
    [InlineData("111111111111111111111111111111111111", 1, true, "11111.1111111111111111111111111111111")]
    [InlineData("111111111111111111111111111111111111", -1, true, "111.111111111111111111111111111111111")]
    [InlineData("111111111111111111111110000000000000", -1, true, "111.111111111111111111110000000000000")]
    [InlineData("111111111111111111111111111111111111", -4, true, "0.111111111111111111111111111111111111")]
    [InlineData("111111111111111111111110000000000000", -4, true, "0.111111111111111111111110000000000000")]
    [InlineData("111111111111111111111110000000000000", -1, false, "111.1")]
    [InlineData("111111111111111111111111111111111111", -4, false, "0.1111")]
    [InlineData("111111111111111111111110000000000000", -4, false, "0.1111")]
    public void ToBinaryString_WithVariousInputs_ReturnsExpectedOutput(string binaryInput, int scale, bool includeGuard, string expectedOutput)
    {
        // Arrange
        Assert.True(BigIntegerTools.TryParseBinary(binaryInput, out BigInteger mantissa));
        var bigFloat = new BigFloat(mantissa, scale, true);
        // Use reflection to access private CalculateBinaryStringLength method
        MethodInfo? calculateBinaryStringLengthMethod = typeof(BigFloat).GetMethod("CalculateBinaryStringLength", BindingFlags.NonPublic | BindingFlags.Instance);
        Assert.NotNull(calculateBinaryStringLengthMethod);
        // Act
        int? bufferSizeNullable = calculateBinaryStringLengthMethod.Invoke(bigFloat, [includeGuard ? 32 : 0, false]) as int?;
        Assert.NotNull(bufferSizeNullable);
        int bufferSize = bufferSizeNullable.Value;
        string result = bigFloat.ToBinaryString(includeGuard, false);
        // Assert
        Assert.InRange(bufferSize, expectedOutput.Length, expectedOutput.Length + 2);
        Assert.Equal(expectedOutput, result);
    }

    //has not bits between "." and "|" set => no round up
    // , top guard bit not set, 
    [Theory]
    // [9 bits]|[17 bits].[15 bits] bit31=1, "|" before "." => no round up
    [InlineData("0b10101|10101.100000000", "0b10101|10101.100000000")]
    // [9 bits]|[17 bits].[15 bits] bit31=1, "|" before "." => no round up
    [InlineData("0b101010101|10101010101010101.100000000000000", "0b101010101|10101010101010101.100000000000000")]
    // [9 bits]|[17 bits].[15 bits] bit31=1, "|" before "." => no round up
    [InlineData("0b101010101|10101010101010101.000000000000000", "0b101010101|10101010101010101.000000000000000")]
    // [9 bits]|[16 bits].[16 bits] bit31=1, "|" before "." => no round up
    [InlineData("0b101010101|1010101010101010.0100000000000000", "0b101010101|1010101010101010.0100000000000000")]
    // [9 bits]|[16 bits].[16 bits] bit31=1, "|" before "." => no round up
    [InlineData("0b101010101|1010101010101010.1000000000000000", "0b101010101|1010101010101010.1000000000000000")]
    // [9 bits]|[15 bits].[17 bits] bit31=1, "|" before "." => no round up
    [InlineData("0b101010101|101010101010101.01000000000000000", "0b101010101|101010101010101.01000000000000000")]
    // [9 bits]|[15 bits].[17 bits] bit31=1, "|" before "." => no round up
    [InlineData("0b101010101|101010101010101.10000000000000000", "0b101010101|101010101010101.10000000000000000")]
    // [9 bits]|[15 bits].[17 bits] bit31=1, "|" before "." => no round up
    [InlineData("0b101010101|101010101010101.00100000000000000", "0b101010101|101010101010101.00100000000000000")]
    // [9 bits]|[1 bit] .[31 bits] bit31=1, "|" before "." => no round up
    [InlineData("0b101010101|1.0101010101010101010101010101010", "0b101010101|1.0101010101010101010101010101010")]
    // [9 bits]|[1 bit] .[31 bits] bit31=1, "|" before "." => no round up
    [InlineData("0b101010101|1.0000000000000010000000000000000", "0b101010101|1.0000000000000010000000000000000")]
    // [9 bits]|[1 bit] .[31 bits] bit31=0, "|" before "." => no round up
    [InlineData("0b1010101011|.0000000000000001000000000000000", "0b101010101|1.0000000000000001000000000000000")]
    // [10 bits]|[0 bit] .[32 bits] bit31=0, "|" before "." => no round up
    [InlineData("0b1010101100|.00000000000000000000000000000000", "0b1010101100|.00000000000000000000000000000000")]
    // [10 bits]|[0 bit] .[32 bits] bit31=0, "|" before "." => round up
    [InlineData("0b1010101100|.10000000000000000000000000000000", "0b1010101101|.00000000000000000000000000000000")]
    // [10 bits]|[0 bit] .[32 bits] bit31=0, "|" before "." => no round up
    [InlineData("0b1010101100|.01000000000000000000000000000000", "0b1010101100|.01000000000000000000000000000000")]
    // [10 bits]|[0 bit] .[31 bits] bit31=0, "|" before "." => no round up
    [InlineData("0b1010101011|.0101010101010101010101010101010", "0b1010101011|.0101010101010101010101010101010")]
    // [10 bits]|[0 bit] .[31 bits] bit31=0, "|" before "." => no round up
    [InlineData("0b1010101011|.0000000000000010000000000000000", "0b1010101011|.0000000000000010000000000000000")]
    // [10 bits]|[0 bit] .[31 bits] bit31=0, "|" before "." => no round up
    [InlineData("0b1010101011|.0000000000000001000000000000000", "0b1010101011|.0000000000000001000000000000000")]
    public void Ceiling_ShouldReturnExpected(string origBinary, string expectedBinary)
    {
        // Arrange
        BigFloat orig = new(origBinary);
        BigFloat expected = new(expectedBinary);

        // Act
        BigFloat actual = orig.Ceiling();
        BigFloat actual2 = orig.CeilingPreservingAccuracy();

        // Assert
        Assert.True(actual2.EqualsUlp(expected, 1, true),
            $"Ceiling of {origBinary} expected to be {expectedBinary}, but was {actual}.");
        Assert.True(orig.Size == actual2.Size);
        Assert.True(orig.Size >= actual.Size);
    }

    [Fact]
    public void ToStringDecimal_RetainsDigitWhenPositiveScaleRoundsToZero()
    {
        // Arrange
        BigFloat value = new(new BigInteger(0x80000000), binaryScaler: 1, valueIncludesGuardBits: true);

        // Act
        string result = BigFloat.ToStringDecimal(value);

        // Assert
        Assert.Equal("1e+1", result);
    }
}<|MERGE_RESOLUTION|>--- conflicted
+++ resolved
@@ -188,37 +188,21 @@
             Math.E +
             Math.PI;
 
-<<<<<<< HEAD
-        Assert.Equal(0, BigFloat.CompareUlp(bigFloatTotal, (BigFloat)doubleTotal, 8));
-        Assert.Equal(0, BigFloat.CompareUlp(bigFloatTotal, (BigFloat)doubleTotal, 7));
-        Assert.Equal(0, BigFloat.CompareUlp(bigFloatTotal, (BigFloat)doubleTotal, 6));
-        Assert.Equal(0, BigFloat.CompareUlp(bigFloatTotal, (BigFloat)doubleTotal, 5));
-        Assert.Equal(0, BigFloat.CompareUlp(bigFloatTotal, (BigFloat)doubleTotal, 4));
-        Assert.Equal(0, BigFloat.CompareUlp(bigFloatTotal, (BigFloat)doubleTotal, 3));
-        Assert.Equal(0, BigFloat.CompareUlp(bigFloatTotal, (BigFloat)doubleTotal, 2));
-        Assert.Equal(0, BigFloat.CompareUlp(bigFloatTotal, (BigFloat)doubleTotal, 1));
-        Assert.Equal(0, BigFloat.CompareUlp(bigFloatTotal, (BigFloat)doubleTotal, 0));
-=======
         Assert.Equal(0, BigFloat.CompareUlp(bigFloatTotal, (BigFloat)doubleTotal, 8)); // Fail on Verify_Constants
         Assert.Equal(0, BigFloat.CompareUlp(bigFloatTotal, (BigFloat)doubleTotal, 7)); // Fail on Verify_Constants
         Assert.Equal(0, BigFloat.CompareUlp(bigFloatTotal, (BigFloat)doubleTotal, 6)); // Fail on Verify_Constants
         Assert.Equal(0, BigFloat.CompareUlp(bigFloatTotal, (BigFloat)doubleTotal, 5)); // Fail on Verify_Constants
-        Assert.Equal(1, BigFloat.CompareUlp(bigFloatTotal, (BigFloat)doubleTotal, 4)); // Fail on Verify_Constants
-        Assert.Equal(1, BigFloat.CompareUlp(bigFloatTotal, (BigFloat)doubleTotal, 3)); // Fail on Verify_Constants
-        Assert.Equal(1, BigFloat.CompareUlp(bigFloatTotal, (BigFloat)doubleTotal, 2)); // Fail on Verify_Constants
-        Assert.Equal(1, BigFloat.CompareUlp(bigFloatTotal, (BigFloat)doubleTotal, 1)); // Fail on Verify_Constants
-        Assert.Equal(1, BigFloat.CompareUlp(bigFloatTotal, (BigFloat)doubleTotal, 0)); // Fail on Verify_Constants
->>>>>>> f7941269
+        Assert.Equal(0, BigFloat.CompareUlp(bigFloatTotal, (BigFloat)doubleTotal, 4)); // Fail on Verify_Constants
+        Assert.Equal(0, BigFloat.CompareUlp(bigFloatTotal, (BigFloat)doubleTotal, 3)); // Fail on Verify_Constants
+        Assert.Equal(0, BigFloat.CompareUlp(bigFloatTotal, (BigFloat)doubleTotal, 2)); // Fail on Verify_Constants
+        Assert.Equal(0, BigFloat.CompareUlp(bigFloatTotal, (BigFloat)doubleTotal, 1)); // Fail on Verify_Constants
+        Assert.Equal(0, BigFloat.CompareUlp(bigFloatTotal, (BigFloat)doubleTotal, 0)); // Fail on Verify_Constants
 
         // double:            22.863809428109594
         // bigFloat(true ans):22.86380942810959552182300968517081605432710107187450407311958860532..
 
         // We got lucky that these matched since doubleTotal can be off by a bit or two. (i.e. OK to fail)
-<<<<<<< HEAD
-        Assert.True(bigFloatTotal.EqualsUlp(((BigFloat)doubleTotal), 23, ulpScopeIncludeGuardBits: true)); // edge case
-=======
         Assert.False(bigFloatTotal.EqualsUlp(((BigFloat)doubleTotal), 23, ulpScopeIncludeGuardBits:true)); // edge case
->>>>>>> f7941269
 
         double BigFloatZero1 = (double)BigFloat.ZeroWithAccuracy(0);
         double BigFloatZero2 = (double)BigFloat.ZeroWithAccuracy(50);
@@ -2522,7 +2506,7 @@
         AssertFloorCeilingBehavior(-double.Epsilon, expectedFloor: -1, expectedCeiling: 0, shouldBeInteger: false);
         AssertFloorCeilingBehavior(double.Epsilon * 128, expectedFloor: 0, expectedCeiling: 1, shouldBeInteger: false);
         AssertFloorCeilingBehavior(-double.Epsilon * 128, expectedFloor: -1, expectedCeiling: 0, shouldBeInteger: false);
-
+        
         AssertFloorCeilingBehavior(double.Epsilon * 256, expectedFloor: 0, expectedCeiling: 1, shouldBeInteger: false);
         AssertFloorCeilingBehavior(-double.Epsilon * 256, expectedFloor: -1, expectedCeiling: 0, shouldBeInteger: false);
     }
@@ -4756,65 +4740,6 @@
     {
         string actual;
         // Note: We have includeOutOfPrecisionBits set to true so we expect to see 32 bits of out of precision bits here. 
-<<<<<<< HEAD
-        actual = BigFloat.ToStringDecimal(new BigFloat(12300000000000000.0), true); Assert.Equal("12300000000000000.0000000", actual); // Fail-M on Double->BigFloat->ToString
-        actual = BigFloat.ToStringDecimal(new BigFloat(123000000000000000.0), true); Assert.Equal("123000000000000000.000000", actual); // Fail-N on Double->BigFloat->ToString
-        actual = BigFloat.ToStringDecimal(new BigFloat(1230000000000000000.0), true); Assert.Equal("1230000000000000000.00000", actual); // Fail-O on Double->BigFloat->ToString
-        actual = BigFloat.ToStringDecimal(new BigFloat(12300000000000000000.0), true); Assert.Equal("12300000000000000000.0000", actual); // Fail-P on Double->BigFloat->ToString
-        actual = BigFloat.ToStringDecimal(new BigFloat(123000000000000000000.0), true); Assert.Equal("123000000000000000000.000", actual); // Fail-Q on Double->BigFloat->ToString
-        actual = BigFloat.ToStringDecimal(new BigFloat(1230000000000000000000.0), true); Assert.Equal("1230000000000000000000.00", actual); // Fail-R on Double->BigFloat->ToString
-        actual = BigFloat.ToStringDecimal(new BigFloat(123000000000000000000000.0), true); Assert.Equal("123000000000000002097152", actual); // Fail-S on Double->BigFloat->ToString
-        actual = BigFloat.ToStringDecimal(new BigFloat(1230000000000000000000000.0), true); Assert.Equal("1.22999999999999992030822e+24", actual); // Fail-T on Double->BigFloat->ToString
-        actual = BigFloat.ToStringDecimal(new BigFloat(12300000000000000000000000.0), true); Assert.Equal("1.23000000000000002768241e+25", actual); // Fail-U on Double->BigFloat->ToString
-        actual = BigFloat.ToStringDecimal(new BigFloat(123000000000000000000000000.0), true); Assert.Equal("1.22999999999999998473273e+26", actual); // Fail-V on Double->BigFloat->ToString
-        actual = BigFloat.ToStringDecimal(new BigFloat(1230000000000000000000000000.0), true); Assert.Equal("1.23000000000000001909247e+27", actual); // Fail-V on Double->BigFloat->ToString
-        actual = BigFloat.ToStringDecimal(new BigFloat(12300000000000000000000000000.0), true); Assert.Equal("1.23000000000000007406805e+28", actual); // Fail-V on Double->BigFloat->ToString
-        actual = BigFloat.ToStringDecimal(new BigFloat(123000000000000000000000000000.0), true); Assert.Equal("1.23000000000000003008759e+29", actual); // Fail-V on Double->BigFloat->ToString
-        actual = BigFloat.ToStringDecimal(new BigFloat(1230000000000000000000000000000.0), true); Assert.Equal("1.22999999999999995971884e+30", actual); // Fail-V on Double->BigFloat->ToString
-        actual = BigFloat.ToStringDecimal(new BigFloat(12300000000000000000000000000000.0), true); Assert.Equal("1.22999999999999995971884e+31", actual); // Fail-V on Double->BigFloat->ToString
-        actual = BigFloat.ToStringDecimal(new BigFloat(123000000000000000000000000000000.0), true); Assert.Equal("1.23000000000000004979084e+32", actual); // Fail-V on Double->BigFloat->ToString
-        actual = BigFloat.ToStringDecimal(new BigFloat(1230000000000000000000000000000000.0), true); Assert.Equal("1.23000000000000001376204e+33", actual); // Fail-V on Double->BigFloat->ToString
-        actual = BigFloat.ToStringDecimal(new BigFloat(12300000000000000000000000000000000.0), true); Assert.Equal("1.23000000000000004258508e+34", actual); // Fail-V on Double->BigFloat->ToString
-        actual = BigFloat.ToStringDecimal(new BigFloat(123000000000000000000000000000000000.0), true); Assert.Equal("1.22999999999999995035136e+35", actual); // Fail-V on Double->BigFloat->ToString
-        actual = BigFloat.ToStringDecimal(new BigFloat(1230000000000000000000000000000000000.0), true); Assert.Equal("1.22999999999999995035136e+36", actual); // Fail-V on Double->BigFloat->ToString
-
-        actual = BigFloat.ToStringDecimal(new BigFloat(1230000000000000000000000000.0), true, true); Assert.Equal("123000000000000001909247XXXX", actual); // Fail-V on Double->BigFloat->ToString
-        actual = BigFloat.ToStringDecimal(new BigFloat(12300000000000000000000000000.0), true, true); Assert.Equal("123000000000000007406805XXXXX", actual); // Fail-V on Double->BigFloat->ToString
-        actual = BigFloat.ToStringDecimal(new BigFloat(123000000000000000000000000000.0), true, true); Assert.Equal("123000000000000003008759XXXXXX", actual); // Fail-V on Double->BigFloat->ToString
-        actual = BigFloat.ToStringDecimal(new BigFloat(1230000000000000000000000000000.0), true, true); Assert.Equal("122999999999999995971884XXXXXXX", actual); // Fail-V on Double->BigFloat->ToString
-        actual = BigFloat.ToStringDecimal(new BigFloat(12300000000000000000000000000000.0), true, true); Assert.Equal("122999999999999995971884XXXXXXXX", actual); // Fail-V on Double->BigFloat->ToString
-        actual = BigFloat.ToStringDecimal(new BigFloat(123000000000000000000000000000000.0), true, true); Assert.Equal("123000000000000004979084XXXXXXXXX", actual); // Fail-V on Double->BigFloat->ToString
-        actual = BigFloat.ToStringDecimal(new BigFloat(1230000000000000000000000000000000.0), true, true); Assert.Equal("123000000000000001376204XXXXXXXXXX", actual); // Fail-V on Double->BigFloat->ToString
-        actual = BigFloat.ToStringDecimal(new BigFloat(12300000000000000000000000000000000.0), true, true); Assert.Equal("1.23000000000000004258508e+34", actual); // Fail-V on Double->BigFloat->ToString
-
-        actual = new BigFloat(12300000000000000.0).ToString(); Assert.Equal("1.2300000000000e+16", actual); // Fail-M on Double->BigFloat->ToString
-        actual = new BigFloat(123000000000000000.0).ToString(); Assert.Equal("1.2300000000000e+17", actual); // Fail-N on Double->BigFloat->ToString
-        actual = new BigFloat(1230000000000000000.0).ToString(); Assert.Equal("1.2300000000000e+18", actual); // Fail-O on Double->BigFloat->ToString
-        actual = new BigFloat(12300000000000000000.0).ToString(); Assert.Equal("1.2300000000000e+19", actual); // Fail-P on Double->BigFloat->ToString
-        actual = new BigFloat(123000000000000000000.0).ToString(); Assert.Equal("1.2300000000000e+20", actual); // Fail-Q on Double->BigFloat->ToString
-        actual = new BigFloat(1230000000000000000000.0).ToString(); Assert.Equal("1.2300000000000e+21", actual); // Fail-R on Double->BigFloat->ToString
-        actual = new BigFloat(12300000000000000000000.0).ToString(); Assert.Equal("1.2300000000000e+22", actual); // Fail-S on Double->BigFloat->ToString
-        actual = new BigFloat(123000000000000000000000.0).ToString(); Assert.Equal("1.2300000000000e+23", actual); // Fail-T on Double->BigFloat->ToString
-        actual = new BigFloat(1230000000000000000000000.0).ToString(); Assert.Equal("1.2300000000000e+24", actual); // Fail-U on Double->BigFloat->ToString
-        actual = new BigFloat(12300000000000000000000000.0).ToString(); Assert.Equal("1.2300000000000e+25", actual); // Fail-V on Double->BigFloat->ToString
-        actual = new BigFloat(123000000000000000000000000.0).ToString(); Assert.Equal("1.2300000000000e+26", actual); // Fail-W on Double->BigFloat->ToString
-        actual = new BigFloat(1230000000000000000000000000.0).ToString(); Assert.Equal("1.2300000000000e+27", actual); // Fail-W on Double->BigFloat->ToString
-        actual = new BigFloat(12300000000000000000000000000.0).ToString(); Assert.Equal("1.2300000000000e+28", actual); // Fail-W on Double->BigFloat->ToString
-        actual = new BigFloat(123000000000000000000000000000.0).ToString(); Assert.Equal("1.2300000000000e+29", actual); // Fail-W on Double->BigFloat->ToString
-
-        actual = new BigFloat(99990000000000000.0).ToString(); Assert.Equal("9.999000000000e+16", actual); // Fail-M on Double->BigFloat->ToString
-        actual = new BigFloat(999900000000000000.0).ToString(); Assert.Equal("9.999000000000e+17", actual); // Fail-N on Double->BigFloat->ToString
-        actual = new BigFloat(9999000000000000000.0).ToString(); Assert.Equal("9.999000000000e+18", actual); // Fail-O on Double->BigFloat->ToString
-        actual = new BigFloat(99990000000000000000.0).ToString(); Assert.Equal("9.999000000000e+19", actual); // Fail-P on Double->BigFloat->ToString
-        actual = new BigFloat(999900000000000000000.0).ToString(); Assert.Equal("9.999000000000e+20", actual); // Fail-Q on Double->BigFloat->ToString
-        actual = new BigFloat(9999000000000000000000.0).ToString(); Assert.Equal("9.999000000000e+21", actual); // Fail-R on Double->BigFloat->ToString
-        actual = new BigFloat(99990000000000000000000.0).ToString(); Assert.Equal("9.999000000000e+22", actual); // Fail-S on Double->BigFloat->ToString
-        actual = new BigFloat(999900000000000000000000.0).ToString(); Assert.Equal("9.999000000000e+23", actual); // Fail-T on Double->BigFloat->ToString
-        actual = new BigFloat(9999000000000000000000000.0).ToString(); Assert.Equal("9.999000000000e+24", actual); // Fail-U on Double->BigFloat->ToString
-        actual = new BigFloat(99990000000000000000000000.0).ToString(); Assert.Equal("9.999000000000e+25", actual); // Fail-V on Double->BigFloat->ToString
-        actual = new BigFloat(999900000000000000000000000.0).ToString(); Assert.Equal("9.999000000000e+26", actual); // Fail-W on Double->BigFloat->ToString
-        actual = new BigFloat(9999000000000000000000000000.0).ToString(); Assert.Equal("9.999000000000e+27", actual); // Fail-W on Double->BigFloat->ToString
-=======
         actual = BigFloat.ToStringDecimal(new BigFloat(12300000000000000.0), true); Assert.Equal("12300000000000000.00000000000", actual); // Fail-M on Double->BigFloat->ToString
         actual = BigFloat.ToStringDecimal(new BigFloat(123000000000000000.0), true); Assert.Equal("123000000000000000.0000000000", actual); // Fail-N on Double->BigFloat->ToString
         actual = BigFloat.ToStringDecimal(new BigFloat(1230000000000000000.0), true); Assert.Equal("1230000000000000000.000000000", actual); // Fail-O on Double->BigFloat->ToString
@@ -4845,34 +4770,33 @@
         actual = BigFloat.ToStringDecimal(new BigFloat(1230000000000000000000000000000000.0), true, true); Assert.Equal("1230000000000000013762039437XXXXXX", actual); // Fail-V on Double->BigFloat->ToString
         actual = BigFloat.ToStringDecimal(new BigFloat(12300000000000000000000000000000000.0), true, true); Assert.Equal("1230000000000000042585077052XXXXXXX", actual); // Fail-V on Double->BigFloat->ToString
 
-        actual = new BigFloat(12300000000000000.0).ToString(); Assert.Equal("12300000000000000.0", actual); // Fail-M on Double->BigFloat->ToString
-        actual = new BigFloat(123000000000000000.0).ToString(); Assert.Equal("123000000000000000", actual); // Fail-N on Double->BigFloat->ToString
-        actual = new BigFloat(1230000000000000000.0).ToString(); Assert.Equal("1.23000000000000000e+18", actual); // Fail-O on Double->BigFloat->ToString
-        actual = new BigFloat(12300000000000000000.0).ToString(); Assert.Equal("1.23000000000000000e+19", actual); // Fail-P on Double->BigFloat->ToString
-        actual = new BigFloat(123000000000000000000.0).ToString(); Assert.Equal("1.23000000000000000e+20", actual); // Fail-Q on Double->BigFloat->ToString
-        actual = new BigFloat(1230000000000000000000.0).ToString(); Assert.Equal("1.23000000000000000e+21", actual); // Fail-R on Double->BigFloat->ToString
-        actual = new BigFloat(12300000000000000000000.0).ToString(); Assert.Equal("1.23000000000000010e+22", actual); // Fail-S on Double->BigFloat->ToString
-        actual = new BigFloat(123000000000000000000000.0).ToString(); Assert.Equal("1.23000000000000002e+23", actual); // Fail-T on Double->BigFloat->ToString
-        actual = new BigFloat(1230000000000000000000000.0).ToString(); Assert.Equal("1.22999999999999992e+24", actual); // Fail-U on Double->BigFloat->ToString
-        actual = new BigFloat(12300000000000000000000000.0).ToString(); Assert.Equal("1.23000000000000003e+25", actual); // Fail-V on Double->BigFloat->ToString
-        actual = new BigFloat(123000000000000000000000000.0).ToString(); Assert.Equal("1.22999999999999998e+26", actual); // Fail-W on Double->BigFloat->ToString
-        actual = new BigFloat(1230000000000000000000000000.0).ToString(); Assert.Equal("1.23000000000000002e+27", actual); // Fail-W on Double->BigFloat->ToString
-        actual = new BigFloat(12300000000000000000000000000.0).ToString(); Assert.Equal("1.23000000000000007e+28", actual); // Fail-W on Double->BigFloat->ToString
-        actual = new BigFloat(123000000000000000000000000000.0).ToString(); Assert.Equal("1.23000000000000003e+29", actual); // Fail-W on Double->BigFloat->ToString
+        actual = new BigFloat(12300000000000000.0).ToString(); Assert.Equal("1.2300000000000e+16", actual); // Fail-M on Double->BigFloat->ToString
+        actual = new BigFloat(123000000000000000.0).ToString(); Assert.Equal("1.2300000000000e+17", actual); // Fail-N on Double->BigFloat->ToString
+        actual = new BigFloat(1230000000000000000.0).ToString(); Assert.Equal("1.2300000000000e+18", actual); // Fail-O on Double->BigFloat->ToString
+        actual = new BigFloat(12300000000000000000.0).ToString(); Assert.Equal("1.2300000000000e+19", actual); // Fail-P on Double->BigFloat->ToString
+        actual = new BigFloat(123000000000000000000.0).ToString(); Assert.Equal("1.2300000000000e+20", actual); // Fail-Q on Double->BigFloat->ToString
+        actual = new BigFloat(1230000000000000000000.0).ToString(); Assert.Equal("1.2300000000000e+21", actual); // Fail-R on Double->BigFloat->ToString
+        actual = new BigFloat(12300000000000000000000.0).ToString(); Assert.Equal("1.2300000000000e+22", actual); // Fail-S on Double->BigFloat->ToString
+        actual = new BigFloat(123000000000000000000000.0).ToString(); Assert.Equal("1.2300000000000e+23", actual); // Fail-T on Double->BigFloat->ToString
+        actual = new BigFloat(1230000000000000000000000.0).ToString(); Assert.Equal("1.2300000000000e+24", actual); // Fail-U on Double->BigFloat->ToString
+        actual = new BigFloat(12300000000000000000000000.0).ToString(); Assert.Equal("1.2300000000000e+25", actual); // Fail-V on Double->BigFloat->ToString
+        actual = new BigFloat(123000000000000000000000000.0).ToString(); Assert.Equal("1.2300000000000e+26", actual); // Fail-W on Double->BigFloat->ToString
+        actual = new BigFloat(1230000000000000000000000000.0).ToString(); Assert.Equal("1.2300000000000e+27", actual); // Fail-W on Double->BigFloat->ToString
+        actual = new BigFloat(12300000000000000000000000000.0).ToString(); Assert.Equal("1.2300000000000e+28", actual); // Fail-W on Double->BigFloat->ToString
+        actual = new BigFloat(123000000000000000000000000000.0).ToString(); Assert.Equal("1.2300000000000e+29", actual); // Fail-W on Double->BigFloat->ToString
         
-        actual = new BigFloat(99990000000000000.0).ToString(); Assert.Equal("99990000000000000", actual); // Fail-M on Double->BigFloat->ToString
-        actual = new BigFloat(999900000000000000.0).ToString(); Assert.Equal("9.9990000000000000e+17", actual); // Fail-N on Double->BigFloat->ToString
-        actual = new BigFloat(9999000000000000000.0).ToString(); Assert.Equal("9.9990000000000000e+18", actual); // Fail-O on Double->BigFloat->ToString
-        actual = new BigFloat(99990000000000000000.0).ToString(); Assert.Equal("9.9990000000000000e+19", actual); // Fail-P on Double->BigFloat->ToString
-        actual = new BigFloat(999900000000000000000.0).ToString(); Assert.Equal("9.9990000000000000e+20", actual); // Fail-Q on Double->BigFloat->ToString
-        actual = new BigFloat(9999000000000000000000.0).ToString(); Assert.Equal("9.9990000000000003e+21", actual); // Fail-R on Double->BigFloat->ToString
-        actual = new BigFloat(99990000000000000000000.0).ToString(); Assert.Equal("9.9990000000000007e+22", actual); // Fail-S on Double->BigFloat->ToString
-        actual = new BigFloat(999900000000000000000000.0).ToString(); Assert.Equal("9.9990000000000003e+23", actual); // Fail-T on Double->BigFloat->ToString
-        actual = new BigFloat(9999000000000000000000000.0).ToString(); Assert.Equal("9.9990000000000003e+24", actual); // Fail-U on Double->BigFloat->ToString
-        actual = new BigFloat(99990000000000000000000000.0).ToString(); Assert.Equal("9.9989999999999999e+25", actual); // Fail-V on Double->BigFloat->ToString
-        actual = new BigFloat(999900000000000000000000000.0).ToString(); Assert.Equal("9.9990000000000006e+26", actual); // Fail-W on Double->BigFloat->ToString
-        actual = new BigFloat(9999000000000000000000000000.0).ToString(); Assert.Equal("9.9990000000000006e+27", actual); // Fail-W on Double->BigFloat->ToString
->>>>>>> f7941269
+        actual = new BigFloat(99990000000000000.0).ToString(); Assert.Equal("9.999000000000e+16", actual); // Fail-M on Double->BigFloat->ToString
+        actual = new BigFloat(999900000000000000.0).ToString(); Assert.Equal("9.999000000000e+17", actual); // Fail-N on Double->BigFloat->ToString
+        actual = new BigFloat(9999000000000000000.0).ToString(); Assert.Equal("9.999000000000e+18", actual); // Fail-O on Double->BigFloat->ToString
+        actual = new BigFloat(99990000000000000000.0).ToString(); Assert.Equal("9.999000000000e+19", actual); // Fail-P on Double->BigFloat->ToString
+        actual = new BigFloat(999900000000000000000.0).ToString(); Assert.Equal("9.999000000000e+20", actual); // Fail-Q on Double->BigFloat->ToString
+        actual = new BigFloat(9999000000000000000000.0).ToString(); Assert.Equal("9.999000000000e+21", actual); // Fail-R on Double->BigFloat->ToString
+        actual = new BigFloat(99990000000000000000000.0).ToString(); Assert.Equal("9.999000000000e+22", actual); // Fail-S on Double->BigFloat->ToString
+        actual = new BigFloat(999900000000000000000000.0).ToString(); Assert.Equal("9.999000000000e+23", actual); // Fail-T on Double->BigFloat->ToString
+        actual = new BigFloat(9999000000000000000000000.0).ToString(); Assert.Equal("9.999000000000e+24", actual); // Fail-U on Double->BigFloat->ToString
+        actual = new BigFloat(99990000000000000000000000.0).ToString(); Assert.Equal("9.999000000000e+25", actual); // Fail-V on Double->BigFloat->ToString
+        actual = new BigFloat(999900000000000000000000000.0).ToString(); Assert.Equal("9.999000000000e+26", actual); // Fail-W on Double->BigFloat->ToString
+        actual = new BigFloat(9999000000000000000000000000.0).ToString(); Assert.Equal("9.999000000000e+27", actual); // Fail-W on Double->BigFloat->ToString
 
         for (int i = 1; i < 2883; i *= 3)
         {
