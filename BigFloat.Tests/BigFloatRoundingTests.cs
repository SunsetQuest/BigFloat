--- conflicted
+++ resolved
@@ -180,7 +180,6 @@
     }
 
     [Fact]
-<<<<<<< HEAD
     public void TruncateByAndRound_RoundsUpWhenDiscardedBitSet()
     {
         var value = new BigFloat(new BigInteger(0b1111), BigFloat.GuardBits, valueIncludesGuardBits: true);
@@ -206,7 +205,6 @@
         Assert.Equal(new BigInteger(0b11), result.RawMantissa);
         Assert.Equal(BigFloat.GuardBits + 2, result.Scale);
         Assert.Equal(2, result.RawMantissa.GetBitLength());
-=======
     public void TruncateToIntegerKeepingAccuracy_PreservesAccuracyForFractionalValues()
     {
         var value = new BigFloat(new BigInteger(42), binaryScaler: -5, valueIncludesGuardBits: false, addedBinaryPrecision: 10);
@@ -228,7 +226,6 @@
 
         Assert.True(truncated.IsStrictZero);
         Assert.Equal(originalAccuracy, truncated.Accuracy);
->>>>>>> 862c8a50
     }
 
     #endregion
