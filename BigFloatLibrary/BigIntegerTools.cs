--- conflicted
+++ resolved
@@ -53,26 +53,9 @@
         int requiredChars = ComputeCharCount(value, toEncode, options);
         const int STACK_THRESHOLD = 512;
 
-<<<<<<< HEAD
         return requiredChars <= STACK_THRESHOLD
             ? FormatStack(requiredChars)
             : FormatPooled(requiredChars);
-=======
-        char[] rented = Array.Empty<char>();
-        bool rentedFromPool = false;
-
-        Span<char> dest;
-        if (tentativeChars <= STACK_THRESHOLD)
-        {
-            dest = stackalloc char[tentativeChars];
-        }
-        else
-        {
-            rented = ArrayPool<char>.Shared.Rent(tentativeChars);
-            rentedFromPool = true;
-            dest = rented;
-        }
->>>>>>> 0d1318bc
 
         string FormatStack(int capacity)
         {
@@ -86,18 +69,9 @@
             char[] rented = ArrayPool<char>.Shared.Rent(capacity);
             try
             {
-<<<<<<< HEAD
                 Span<char> dest = rented.AsSpan(0, capacity);
                 int written = FormatBinaryCore(toEncode, options, dest);
                 return new string(dest[..written]);
-=======
-                int pad = minWidth - digitSpan;
-                // Shift the existing digits so we can prefix pad characters just after the sign (if present).
-                dest.Slice(signOfs, digitSpan).CopyTo(dest[(signOfs + pad)..]);
-                char padChar = shades ? '·' : ((twoC && value.Sign < 0) ? '1' : '0');
-                dest.Slice(signOfs, pad).Fill(padChar);
-                written += pad;
->>>>>>> 0d1318bc
             }
             finally
             {
@@ -143,7 +117,6 @@
         int byteCount = (options.TwoC ? original : toEncode).GetByteCount(isUnsigned: !options.TwoC);
         if (byteCount == 0)
         {
-<<<<<<< HEAD
             byteCount = 1; // BigInteger 0 → 0 bytes
         }
 
@@ -177,10 +150,6 @@
             {
                 dest[i] = dest[i] == '1' ? '█' : '·';
             }
-=======
-            if (rentedFromPool)
-                ArrayPool<char>.Shared.Return(rented);
->>>>>>> 0d1318bc
         }
 
         return written;
