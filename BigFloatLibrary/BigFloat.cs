--- conflicted
+++ resolved
@@ -1,30 +1,7 @@
-// Copyright Ryan Scott White. 2020-2025
-//
-// Released under the MIT License. Permission is hereby granted, free of charge,
-// to any person obtaining a copy of this software and associated documentation
-// files (the "Software"), to deal in the Software without restriction, including
-// without limitation the rights to use, copy, modify, merge, publish, distribute,
-// sub-license, and/or sell copies of the Software, and to permit persons to whom
-// the Software is furnished to do so, subject to the following conditions:
-//
-// The above copyright notice and this permission notice shall be included in all
-// copies or substantial portions of the Software.
-//
-// THE SOFTWARE IS PROVIDED "AS IS", WITHOUT WARRANTY OF ANY KIND, EXPRESS OR
-// IMPLIED, INCLUDING BUT NOT LIMITED TO THE WARRANTIES OF MERCHANTABILITY,
-// FITNESS FOR A PARTICULAR PURPOSE AND NONINFRINGEMENT. IN NO EVENT SHALL THE
-// AUTHORS OR COPYRIGHT HOLDERS BE LIABLE FOR ANY CLAIM, DAMAGES OR OTHER
-// LIABILITY, WHETHER IN AN ACTION OF CONTRACT, TORT OR OTHERWISE, ARISING FROM,
-// OUT OF OR IN CONNECTION WITH THE SOFTWARE OR THE USE OR OTHER DEALINGS IN THE
-// SOFTWARE.
-<<<<<<< HEAD
-//
-// Starting 2/25, ChatGPT/Claude/GitHub Copilot/Grok were used in the development
-// of this library.
-
-=======
-using System;
->>>>>>> eea02a58
+// Copyright(c) 2020 - 2025 Ryan Scott White
+// Licensed under the MIT License. See LICENSE.txt in the project root for details.
+// Starting 2/25, ChatGPT/Claude/Copilot/Grok were used in the development of this library.
+
 using System.ComponentModel;
 using System.Diagnostics;
 using System.Diagnostics.CodeAnalysis;
