﻿// Copyright(c) 2020 - 2025 Ryan Scott White
// Licensed under the MIT License. See LICENSE.txt in the project root for details.

using System;
using System.Numerics;
using System.Runtime.CompilerServices;

namespace BigFloatLibrary;

// see "Rounding-Shifting-Truncate.txt" for additional notes

public readonly partial struct BigFloat
{
    public ulong Lowest64BitsWithGuardBits
    {
        get
        {
            // future: can we use return ulong.CreateTruncating(_mantissa);
            ulong raw = (ulong)(_mantissa & ulong.MaxValue);

            if (_mantissa.Sign < 0)
            {
<<<<<<< HEAD
                // For negative values, two's-complement the masked bits. If the
                // magnitude extends beyond 64 bits, include the carry to keep the
                // truncated representation consistent.
                raw = ~raw + (ulong)(_size > 64 ? 1 : 0);
=======
                raw = ~raw + (_size > 64 ? 1UL : 0UL);
>>>>>>> 8f3aeb7c
            }
            return raw;
        }
    }

    public ulong Lowest64Bits
    {
        get
        {
            // future: can we use return ulong.CreateTruncating(_mantissa);
            // future: we may want to be rounding here instead of "_mantissa >> GuardBits"

            if (_mantissa.Sign >= 0)
            {
                ulong raw = (ulong)((_mantissa >> GuardBits) & ulong.MaxValue);
                return raw;
            }
            else if (_size >= GuardBits)
            {
                return ~(ulong)(((_mantissa - 1) >> GuardBits) & ulong.MaxValue);
                //return (ulong)((BigInteger.Abs(DataBits) >> GuardBits) & ulong.MaxValue); //perf: benchmark

            }
            else
            {
                ulong raw = (ulong)((_mantissa >> GuardBits) & ulong.MaxValue);
                //raw--;
                raw = ~raw;
                return raw;
            }
        }
    }

    /// <summary>
    /// Returns the 64 most significant data bits. If the number is negative the sign is ignored. If the size is smaller then 64 bits, then the LSBs are padded with zeros.
    /// </summary>
    public ulong Highest64Bits
    {
        get
        {
            BigInteger magnitude = BigInteger.Abs(_mantissa);

            if (_size <= 64)
            {
                // Not enough bits to fill 64, so left-pad with zeros in the LSB positions.
                return (ulong)(magnitude << (64 - _size));
            }

            return (ulong)(magnitude >> (_size - 64));
        }
    }

    /// <summary>
    /// Returns the 128 most significant data bits. If the number is negative the sign is ignored. If the size is smaller then 128 bits, then the LSBs are padded with zeros.
    /// </summary>
    public UInt128 Highest128Bits
    {
        get
        {
            BigInteger magnitude = BigInteger.Abs(_mantissa);

            if (_size <= 128)
            {
                // Not enough bits to fill 128, so left-pad with zeros in the LSB positions.
                return (UInt128)(magnitude << (128 - _size));
            }

            return (UInt128)(magnitude >> (_size - 128));
        }
    }

    /// <summary>
    /// Returns true if any fractional bit exists in the working-precision window
    /// (i.e., between '.' and the guard boundary). Guard bits are ignored.
    /// </summary>
    [MethodImpl(MethodImplOptions.AggressiveInlining)]
    private bool HasWorkingFractionBits()
    {
        if (_mantissa.IsZero) return false;

        // If '.' is at or to the right of the guard boundary, there are no working fractional bits.
        if (Scale > 0) return false;

        int availableAboveGuard = _size - GuardBits;   // how many working bits exist at all
        if (availableAboveGuard <= 0) return false;    // number is entirely out-of-precision -> treat as integer

        int k = Math.Min(-Scale, availableAboveGuard) + 1; // number of working fractional bits that actually exist
        if (k <= 0) return false;

        BigInteger mag = BigInteger.Abs(_mantissa);
<<<<<<< HEAD
        BigInteger workingBelowPoint = mag >> (GuardBits - 1); // align guard boundary to bit 0
=======
        BigInteger workingBelowPoint = mag >> (GuardBits - 1);  // align guard boundary to bit 0
>>>>>>> 8f3aeb7c
        BigInteger mask = (BigInteger.One << k) - 1;            // low k bits are the fractional field
        return (workingBelowPoint & mask) != 0;
    }

    //public BigFloat Ceiling()
    //{
    //    if (_mantissa.IsZero) return this;

    //    int s = GuardBits - Scale;                  // #fraction bits below the 1s place
    //    if (s <= 0) return this;                    // already integer at this scale

    //    // Entirely fractional: |x| < 1
    //    if (s >= _size)
    //        return _mantissa.Sign > 0
    //            ? new BigFloat(BigInteger.One << GuardBits, 0, GuardBits + 1)
    //            : Zero;

    //    int sign = _mantissa.Sign;

    //    if (sign < 0)
    //    {
    //        // Ceiling for negatives = truncate toward zero
    //        BigInteger q = -(-_mantissa >> s);
    //        int qBits = q.IsZero ? 0 : (int)BigInteger.Abs(q).GetBitLength();
    //        return new BigFloat(q << GuardBits, 0, qBits + GuardBits);
    //    }

    //    // Positive: detect working-window fraction
    //    bool hasWorkingFraction = false;
    //    if (Scale < 0)
    //    {
    //        int k = Math.Min(-Scale, Math.Max(_size - GuardBits, 0));
    //        if (k > 0)
    //        {
    //            var mag = BigInteger.Abs(_mantissa);
    //            var workingBelowPoint = mag >> GuardBits;
    //            var mask = (BigInteger.One << k) - 1;
    //            hasWorkingFraction = (workingBelowPoint & mask) != 0;
    //        }
    //    }

    //    // MSB of the entire fractional field (bit s-1) acts as “top guard” trigger
    //    var magAll = BigInteger.Abs(_mantissa);
    //    BigInteger fracMask = (BigInteger.One << s) - 1;
    //    BigInteger frac = magAll & fracMask;
    //    bool topFractionBit = ((frac >> (s - 1)) & BigInteger.One) == BigInteger.One;

    //    BigInteger intUnits = magAll >> s;
    //    if (hasWorkingFraction || topFractionBit) intUnits += BigInteger.One;
    //    else return this; // Optional: Do we want Ceiling to round down if no increment? remove if so

    //    int bits = intUnits.IsZero ? 0 : (int)intUnits.GetBitLength();
    //    return new BigFloat(intUnits << GuardBits, 0, bits + GuardBits);
    //}

    /// <summary>
    /// Ceiling that never reduces the value.
    /// - If there are working-precision fractional bits: step to the next integer (for positives).
    /// - If there are no working-precision fractional bits (only guard fraction or none): return the input.
    /// Preserves canonical “normalize once at precision boundary” behavior but avoids Ceil(x) < x.
    /// </summary>
    public BigFloat Ceiling()
    {
        if (!HasWorkingFractionBits())
        {
            // Sticky: treat guard-only fraction as already an integer; do not move down.
            return this;
        }

        // Usual integer step based on sign
        BigFloat integerPart = Truncate(); // Removes all fractional
        return IsNegative ? integerPart : integerPart 
            + new BigFloat(BigInteger.One << GuardBits, 0, GuardBits + 1);
    }

    [MethodImpl(MethodImplOptions.AggressiveInlining)]
    public static BigFloat Ceiling(BigFloat x) => x.Ceiling();

    /// <summary>
    /// Canonical Ceiling that preserves Scale/accuracy via identity.
    /// Ceiling toward +∞:
    /// - If IsInteger, return this (no increment).
    /// - If sign < 0, truncate toward 0.
    /// - If sign > 0 and any fractional bits exist, add 1.
    /// Always returns an integer encoding (Scale==0) unless IsInteger short-circuit returns ‘this’.
    ///</summary>
    [MethodImpl(MethodImplOptions.AggressiveInlining)]
    public BigFloat CeilingPreservingAccuracy()
    {
        if (!HasWorkingFractionBits())
        {
            // Sticky: treat guard-only fraction as already an integer; do not move down.
            return this;
        }

        // Usual integer step based on sign
        BigFloat integerPart = TruncateToIntegerKeepingAccuracy(); // preserves precision/accuracy
        return IsNegative ? integerPart : integerPart + 1;
    }

    ///// <summary>
    ///// Canonical Ceiling that preserves Scale/accuracy via identity.
    ///// Ceiling toward +∞:
    ///// - If IsInteger, return this (no increment).
    ///// - If sign < 0, truncate toward 0.
    ///// - If sign > 0 and any fractional bits exist, add 1.
    ///// Always returns an integer encoding (Scale==0) unless IsInteger short-circuit returns ‘this’.
    /////</summary>
    //[MethodImpl(MethodImplOptions.AggressiveInlining)]
    //public BigFloat CeilingPreservingAccuracy()
    //{
    //    int s = GuardBits - Scale;
    //    if (_mantissa.IsZero || s <= 0) return this;

    //    // Entirely fractional
    //    if (s >= _size)
    //        return _mantissa.Sign > 0
    //            ? new BigFloat(BigInteger.One << (GuardBits - Scale), Scale, 1 + GuardBits - Scale)
    //            : new BigFloat(BigInteger.Zero, Scale, 0);

    //    // Negative: truncate toward zero
    //    if (_mantissa.Sign < 0)
    //    {
    //        BigInteger res = -(-_mantissa >> s) << s;
    //        int bits = res.IsZero ? 0 : (int)BigInteger.Abs(res).GetBitLength();
    //        return new BigFloat(res, Scale, bits);
    //    }

    //    // Positive: working-fraction or top fractional bit triggers bump
    //    var mag = BigInteger.Abs(_mantissa);
    //    bool hasWorkingFraction = false;
    //    if (Scale < 0)
    //    {
    //        int k = Math.Min(-Scale, Math.Max(_size - GuardBits, 0));
    //        if (k > 0)
    //        {
    //            var workingBelowPoint = mag >> GuardBits;
    //            var mask = (BigInteger.One << k) - 1;
    //            hasWorkingFraction = (workingBelowPoint & mask) != 0;
    //        }
    //    }

    //    BigInteger fracMask = (BigInteger.One << s) - 1;
    //    BigInteger frac = mag & fracMask;
    //    bool topFractionBit = ((frac >> (s - 1)) & BigInteger.One) == BigInteger.One;

    //    BigInteger cleared = _mantissa & ~fracMask;


    //    //BigInteger res2 = (hasWorkingFraction || topFractionBit) ? (cleared + (BigInteger.One << s)) : cleared;

    //    BigInteger res2 = cleared;
    //    if (hasWorkingFraction || topFractionBit) res2 += (BigInteger.One << s);
    //    else return this; // Optional: Do we want Ceiling to round down if no increment? remove if so


    //    int bits2 = res2.IsZero ? 0 : (int)BigInteger.Abs(res2).GetBitLength();
    //    return new BigFloat(res2, Scale, bits2);
    //}


    /// <summary>
    /// Canonical Floor that preserves Scale/accuracy via identity
    /// Rounds to the next integer towards negative infinity.
    /// </summary>
    [MethodImpl(MethodImplOptions.AggressiveInlining)]
    public BigFloat FloorPreservingAccuracy() => -(-this).CeilingPreservingAccuracy();

    /// <summary>
    /// Canonical Floor (integer, rescaled) via identity.
    /// Rounds towards negative infinity.
    /// Removes all fractional bits, sets negative scales to zero, 
    /// and resizes precision to just the integer part.
    /// </summary>
    [MethodImpl(MethodImplOptions.AggressiveInlining)]
    public BigFloat Floor() => -(-this).Ceiling();

    [MethodImpl(MethodImplOptions.AggressiveInlining)]
    public static BigFloat Floor(BigFloat x) => -(-x).Ceiling();

    /// <summary>
    /// Returns the fractional part of the BigFloat.
    /// </summary>
    [MethodImpl(MethodImplOptions.AggressiveInlining)]
    public BigFloat FractionalPart()
    {
        int bitsToClear = GuardBits - Scale;

        if (bitsToClear <= 0) return ZeroWithAccuracy(-Scale);
        if (bitsToClear >= _size) return this;

        BigInteger mask = (BigInteger.One << (bitsToClear - 1)) - 1;

        //  fractional part using subtraction to avoid masking issues
        if (_mantissa.Sign >= 0)
        {
            BigInteger frac = _mantissa & mask;
            return new BigFloat(frac, Scale, (int)frac.GetBitLength());
        }
        else
        {
            BigInteger frac = -(-_mantissa & mask);
            return new BigFloat(frac, Scale, (int)(-frac).GetBitLength());
        }
    }

    /// <summary>
    /// Returns an integer with a specific binary accuracy. This is the number of binary digits to the right of the point. This is beyond the GuardBits.
    /// </summary>
    /// <param name="accuracyBits">The accuracy range can be from -GuardBits to Int.MaxValue.</param>
    public static BigFloat IntWithAccuracy(BigInteger intVal, int accuracyBits)
    {
        int intSize = (int)BigInteger.Abs(intVal).GetBitLength();
        // if the precision is shrunk to a size of zero it cannot contain any data bits
        return accuracyBits < -(GuardBits + intSize)
            ? ZeroWithAccuracy(0)
            : new(intVal << (GuardBits + accuracyBits), -accuracyBits, GuardBits + intSize + accuracyBits);
        // alternative: throw new ArgumentException("The requested precision would not leave any bits.");
    }

    /// <summary>
    /// Returns an integer with a specific binary accuracy. This is the number of binary digits to the right of the point. This is beyond the GuardBits.
    /// </summary>
    /// <param name="accuracyBits">The accuracy range can be from -GuardBits to Int.MaxValue.</param>
    public static BigFloat IntWithAccuracy(int intVal, int accuracyBits)
    {
        int size = int.Log2(int.Abs(intVal)) + 1 + GuardBits;
        return accuracyBits < -size
            ? ZeroWithAccuracy(0)
            : new(((BigInteger)intVal) << (GuardBits + accuracyBits), -accuracyBits, size + accuracyBits);
    }

    /// <summary>
    /// Left shift - Increases the size by adding least-significant zero bits. 
    /// i.e. The precision is artificially enhanced. 
    /// </summary>
    /// <param name="shift">The number of bits to shift left.</param>
    /// <returns>A new BigFloat with the internal 'int' up shifted.</returns>
    public BigFloat LeftShiftMantissa(int bits)
    {
        return CreateFromRawComponents(_mantissa << bits, Scale, _size + bits);
    }

    /// <summary>
    /// Right shift - Decreases the size by removing the least-significant bits. 
    /// i.e. The precision is reduced. 
    /// No rounding is performed and Scale is unchanged. 
    /// </summary>
    /// <param name="bits">The number of bits to shift right.</param>
    /// <returns>A new BigFloat with the internal 'int' down shifted.</returns>
    public BigFloat RightShiftMantissa(int bits)
    {
        return CreateFromRawComponents(_mantissa >> bits, Scale, _size - bits);
    }

}<|MERGE_RESOLUTION|>--- conflicted
+++ resolved
@@ -20,14 +20,7 @@
 
             if (_mantissa.Sign < 0)
             {
-<<<<<<< HEAD
-                // For negative values, two's-complement the masked bits. If the
-                // magnitude extends beyond 64 bits, include the carry to keep the
-                // truncated representation consistent.
-                raw = ~raw + (ulong)(_size > 64 ? 1 : 0);
-=======
                 raw = ~raw + (_size > 64 ? 1UL : 0UL);
->>>>>>> 8f3aeb7c
             }
             return raw;
         }
@@ -118,11 +111,7 @@
         if (k <= 0) return false;
 
         BigInteger mag = BigInteger.Abs(_mantissa);
-<<<<<<< HEAD
-        BigInteger workingBelowPoint = mag >> (GuardBits - 1); // align guard boundary to bit 0
-=======
         BigInteger workingBelowPoint = mag >> (GuardBits - 1);  // align guard boundary to bit 0
->>>>>>> 8f3aeb7c
         BigInteger mask = (BigInteger.One << k) - 1;            // low k bits are the fractional field
         return (workingBelowPoint & mask) != 0;
     }
